#!/usr/bin/env python

"""
Copyright (c) UChicago Argonne, LLC. All rights reserved.
See LICENSE file.
"""

"""
DEV NOTE: To publish API
# Update version in this file
python3 setup.py sdist
twine upload dist/(specific version file)
"""

from setuptools import setup
from setuptools import find_packages

setup(name='ComponentDB-CLI',
<<<<<<< HEAD
      version='3.13.0',
=======
      version='3.13.2',
>>>>>>> 159222ca
      packages=['cdbCli',
                'cdbCli.common',
                'cdbCli.common.cli',
                'cdbCli.common.utility',
                'cdbCli.service',
                'cdbCli.service.cli'],
<<<<<<< HEAD
      install_requires=['python-dateutil', 
                        'urllib3',
                        'six',
                        'paho-mqtt',
                        'click',
                        'ComponentDB-API==3.13.0'],
=======
      install_requires=['ComponentDB-API==3.13.2', 'click'],
>>>>>>> 159222ca
      license='Copyright (c) UChicago Argonne, LLC. All rights reserved.',
      description='Python APIs used to communicate with java hosted ComponentDB API.',
      maintainer='Dariusz Jarosz',
      maintainer_email='djarosz@aps.anl.gov',
      url='https://github.com/AdvancedPhotonSource/ComponentDB',
      scripts=[
          'cdbCli/service/cli/CDBclick.py'
          ],
      entry_points={
        'console_scripts': [
          'click-python-client-test = CdbApiFactory:run_command',
          'cdb-cli = cdbCli.service.cli.CDBclick:main',
        ]
      })<|MERGE_RESOLUTION|>--- conflicted
+++ resolved
@@ -16,27 +16,19 @@
 from setuptools import find_packages
 
 setup(name='ComponentDB-CLI',
-<<<<<<< HEAD
-      version='3.13.0',
-=======
       version='3.13.2',
->>>>>>> 159222ca
       packages=['cdbCli',
                 'cdbCli.common',
                 'cdbCli.common.cli',
                 'cdbCli.common.utility',
                 'cdbCli.service',
                 'cdbCli.service.cli'],
-<<<<<<< HEAD
       install_requires=['python-dateutil', 
                         'urllib3',
                         'six',
                         'paho-mqtt',
                         'click',
                         'ComponentDB-API==3.13.0'],
-=======
-      install_requires=['ComponentDB-API==3.13.2', 'click'],
->>>>>>> 159222ca
       license='Copyright (c) UChicago Argonne, LLC. All rights reserved.',
       description='Python APIs used to communicate with java hosted ComponentDB API.',
       maintainer='Dariusz Jarosz',
