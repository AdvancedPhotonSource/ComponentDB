/*
 * Copyright (c) UChicago Argonne, LLC. All rights reserved.
 * See LICENSE file.
 */
package gov.anl.aps.cdb.portal.plugins.support.traveler;

import gov.anl.aps.cdb.common.exceptions.CdbException;
import gov.anl.aps.cdb.portal.controllers.ItemController;
import gov.anl.aps.cdb.portal.controllers.ItemDomainInventoryController;
import gov.anl.aps.cdb.portal.controllers.LoginController;
import gov.anl.aps.cdb.portal.model.db.entities.EntityInfo;
import gov.anl.aps.cdb.portal.model.db.entities.Item;
import gov.anl.aps.cdb.portal.model.db.entities.ItemDomainInventory;
import gov.anl.aps.cdb.portal.model.db.entities.PropertyType;
import gov.anl.aps.cdb.portal.model.db.entities.PropertyValue;
import gov.anl.aps.cdb.portal.model.db.entities.UserInfo;
import gov.anl.aps.cdb.portal.plugins.support.traveler.objects.Binder;
import gov.anl.aps.cdb.portal.plugins.support.traveler.objects.BinderTraveler;
import gov.anl.aps.cdb.portal.plugins.support.traveler.objects.Traveler;
import gov.anl.aps.cdb.portal.utilities.SessionUtility;
import java.io.Serializable;
import java.util.ArrayList;
import java.util.Date;
import java.util.LinkedList;
import java.util.List;
import javax.enterprise.context.SessionScoped;
import javax.inject.Named;
import org.apache.logging.log4j.LogManager;
import org.apache.logging.log4j.Logger;

/**
 *
 * @author djarosz
 */
@Named(ItemTravelerDomainInventoryController.controllerNamed)
@SessionScoped
public class ItemTravelerDomainInventoryController extends ItemTravelerController implements Serializable {

    public final static String controllerNamed = "itemTravelerDomainInventoryController";
<<<<<<< HEAD
    private static final Logger logger = Logger.getLogger(ItemTravelerDomainInventoryController.class.getName());

    public static final double TRAVELER_COMPLETED_STATUS = 2.0;

    private boolean isDisplayMultiEditTravelerInstance = false;
=======
    private static final Logger logger = LogManager.getLogger(ItemTravelerDomainInventoryController.class.getName());
    
    public static final double TRAVELER_COMPLETED_STATUS = 2.0; 
    
    private boolean isDisplayMultiEditTravelerInstance = false; 
>>>>>>> b2a6f14b
    private boolean renderArchivedTravelerListDialog;

    private ItemDomainInventoryController itemDomainInventoryController = null;

    private ItemDomainInventory inventoryItemToMoveCurrentTraveler;
    private boolean renderMoveTravelerContents;

    private List<BinderTraveler> activeTravelersForCurrent;
    private List<Traveler> archivedTravelersForCurrent;

    @Override
    protected ItemController getItemController() {
        if (itemDomainInventoryController == null) {
            itemDomainInventoryController = ItemDomainInventoryController.getInstance();
        }

        return itemDomainInventoryController;
    }

    @Override
    public void resetExtensionVariablesForCurrent() {
        super.resetExtensionVariablesForCurrent();

        archivedTravelersForCurrent = null;
        activeTravelersForCurrent = null;
        inventoryItemToMoveCurrentTraveler = null;
    }

    @Override
    protected void resetRenderBooleans() {
        super.resetRenderBooleans();
        renderArchivedTravelerListDialog = false;
        renderMoveTravelerContents = false;
    }

    public boolean isIsDisplayMultiEditTravelerInstance() {
        return isDisplayMultiEditTravelerInstance;
    }

    public void setIsDisplayMultiEditTravelerInstance(boolean isDisplayMultiEditTravelerInstance) {
        this.isDisplayMultiEditTravelerInstance = isDisplayMultiEditTravelerInstance;
    }

    public boolean getIsCollapsedTravelerInstances() {
        return !(getTravelersForCurrent().size() > 0);
    }

    public void archiveTraveler(Traveler traveler) {
        // Check if property value for traveler exists
        if (getCurrent() == null) {
            SessionUtility.addErrorMessage("Error", "Current item is not loaded properly. Cannot proceed.");
            logger.error("Cannot archive traveler. Current item is not loaded properly.");
            return;
        }

        String travelerId = traveler.getId();

        // Check if traveler first needs to be removed from a binder. 
        List<PropertyValue> travelerInstanceTypePropertyValueList = getTravelerInstanceTypePropertyValueList();
        Boolean travelerInBinder = true;
        for (PropertyValue pv : travelerInstanceTypePropertyValueList) {
            if (pv.getValue().equals(travelerId)) {
                travelerInBinder = false;
                break;
            }
        }

        if (travelerInBinder) {
            List<PropertyValue> binderPropertyValueList = getBinderPropertyValueList();
            List<Binder> binderList = new ArrayList<>();
            int lastSize = binderList.size();
            Boolean travelerRemovedFromBinder = false;
            for (PropertyValue pv : binderPropertyValueList) {
                String binderId = pv.getValue();
                addBinderFromBinderId(binderId, binderList);

                int size = binderList.size();
                if (lastSize == size) {
                    // Traveler binder cannot be inspected. 
                    continue;
                } else {
                    Binder binder = binderList.get(size - 1);
                    loadTravelerListForBinder(binder);
                    lastSize = size;

                    for (Traveler binderTraveler : binder.getTravelerList()) {
                        if (binderTraveler.getId().equals(travelerId)) {
                            try {
                                removeTravelerFromBinder(binder, traveler);
                                travelerRemovedFromBinder = true;
                            } catch (CdbException ex) {
                                logger.error(ex);
                                SessionUtility.addErrorMessage("Error", ex.getErrorMessage());
                                return;
                            }
                            break;
                        }
                    }
                }
            }
            if (!travelerRemovedFromBinder) {
                SessionUtility.addErrorMessage("Error", "Couldn't find traveler reference in binder.");
                logger.error("Couldn't find traveler reference in binder.");
                return;
            }
        }

        try {
            travelerApi.updateTravelerArchived(travelerId, true);
        } catch (CdbException ex) {
            logger.error(ex);
            SessionUtility.addErrorMessage("Error", ex.getErrorMessage());
        }
        resetExtensionVariablesForCurrent();
    }

    public void unarchiveTraveler(Traveler traveler) {
        String travelerId = traveler.getId();
        try {
            travelerApi.updateTravelerArchived(travelerId, false);
        } catch (CdbException ex) {
            logger.error(ex);
            SessionUtility.addErrorMessage("Error", ex.getErrorMessage());
        }
        resetExtensionVariablesForCurrent();
    }

    public void removeTravelerFromBinder(Binder binder, Traveler traveler) throws CdbException {
        String travelerId = traveler.getId();

        PropertyType travelerInstancePropertyType = getTravelerInstancePropertyType();
        if (travelerInstancePropertyType != null && getCurrent().getId() != null) {
            propertyValue = getItemController().preparePropertyTypeValueAdd(travelerInstancePropertyType);
            propertyValue.setValue(travelerId);
        } else {
            SessionUtility.addErrorMessage("Error", "Traveler instance reference must be created before removal from binder.");
            throw new CdbException("Cannot create a traveler instance");
        }

        String binderId = binder.getId();
        String username = ((UserInfo) SessionUtility.getUser()).getUsername();

        try {
            travelerApi.removeWorkFromBinder(binderId, travelerId, username);
            savePropertyList();
        } catch (CdbException ex) {
            logger.error(ex);
            SessionUtility.addErrorMessage("Error", ex.getErrorMessage());
            throw ex;
        }
    }

    public List<BinderTraveler> getActiveTravelersForCurrent() {
        if (activeTravelersForCurrent == null) {
            activeTravelersForCurrent = new ArrayList<>();
            for (BinderTraveler travelerBinder : getTravelersForCurrent()) {
                if (travelerBinder instanceof Traveler) {
                    if (((Traveler) travelerBinder).isArchived()) {
                        continue;
                    }
                }
                activeTravelersForCurrent.add(travelerBinder);
            }
        }
        return activeTravelersForCurrent;
    }

    public List<Traveler> getArchivedTravelersForCurrent() {
        if (archivedTravelersForCurrent == null) {
            archivedTravelersForCurrent = new ArrayList<>();
            for (BinderTraveler travelerBinder : getTravelersForCurrent()) {
                if (travelerBinder instanceof Traveler) {
                    Traveler traveler = (Traveler) travelerBinder;
                    if (traveler.isArchived()) {
                        archivedTravelersForCurrent.add(traveler);
                    }
                }
            }
        }
        return archivedTravelersForCurrent;
    }

    public boolean isTravelerCompleted(BinderTraveler traveler) {
        if (traveler instanceof Traveler) {
            return ((Traveler) traveler).getStatus() == TRAVELER_COMPLETED_STATUS;
        } else if (traveler instanceof Binder) {
            Integer progress = traveler.getProgress();
            return progress == 100;
        }
        return false;
    }

    public String getTravelerInstanceProgressLabel(BinderTraveler traveler) {
        Double finish = traveler.getProgressFinished();
        Double total = traveler.getProgressTotal();

        return String.format("%.2f/%.2f", finish, total);
    }

    public void prepareShowArchivedTravelerListDialog() {
        renderArchivedTravelerListDialog = true;
    }

    public void prepareTravelerInstanceMove() {
        renderMoveTravelerContents = true;
        inventoryItemToMoveCurrentTraveler = null;
    }

    public void moveTravelerInstanceToNewItem(String onSuccessCommand) {
        Item current = getCurrent();
        Traveler currentTravelerInstance = getCurrentTravelerInstance();

        if (inventoryItemToMoveCurrentTraveler == null) {
            SessionUtility.addWarningMessage("No item selected", "Please select a new inventory item to move traveler to.");
            return;
        }

        if (current.equals(inventoryItemToMoveCurrentTraveler)) {
            SessionUtility.addWarningMessage("Current item selected", "Traveler is already assigned to selected inventory item.");
            return;
        }

        List<Item> itemsToUpdate = new ArrayList<>();
        itemsToUpdate.add(current);
        itemsToUpdate.add(inventoryItemToMoveCurrentTraveler);

        //Verify Permissions
        LoginController loginController = LoginController.getInstance();
        for (Item item : itemsToUpdate) {
            EntityInfo ei = item.getEntityInfo();
            if (loginController.isEntityWriteable(ei) == false) {
                SessionUtility.addErrorMessage("Insufficient privilages", "The user does not have sufficient privilages for item: " + item.toString());
                return;
            }
        }

        LinkedList<String> revertDevices = currentTravelerInstance.getDevices();
        String deviceName;
        try {
            deviceName = getDeviceName(inventoryItemToMoveCurrentTraveler);
        } catch (CdbException ex) {
            logger.error(ex);
            SessionUtility.addErrorMessage("Error", ex.getErrorMessage());
            return;
        }

        String id = currentTravelerInstance.getId();

        String title = currentTravelerInstance.getTitle();
        String description = currentTravelerInstance.getDescription();
        Date deadline = getCurrentTravelerDeadline();
        double status = currentTravelerInstance.getStatus();
        
        UserInfo currentUser = (UserInfo) SessionUtility.getUser();
        String userName = currentUser.getUsername();

        try {            
            travelerApi.updateTraveler(id, userName, title, description, deadline, status, deviceName);
        } catch (CdbException ex) {
            logger.error(ex);
            SessionUtility.addErrorMessage("Error", ex.getErrorMessage());
            return;
        }

        List<PropertyValue> internalPVs = current.getPropertyValueInternalList();
        List<PropertyValue> travelerPVs = getTravelerInstanceTypePropertyValueList(internalPVs);

        PropertyValue currentPV = null;
        for (PropertyValue pv : travelerPVs) {
            if (pv.getValue().equals(id)) {
                currentPV = pv;
                break;
            }
        }

        if (currentPV == null) {
            SessionUtility.addErrorMessage("Unexpected error occurred", "Traveler property not found.");
            return;
        }

        current.getPropertyValueList().remove(currentPV);
        inventoryItemToMoveCurrentTraveler.getPropertyValueList().add(currentPV);

        boolean revert = false;
        boolean revertItem = false;

        try {
            performUpdateOperations(inventoryItemToMoveCurrentTraveler);
        } catch (Exception ex) {
            logger.error(ex);
            SessionUtility.addErrorMessage("Error", ex.getMessage());
            revert = true;
        }
        if (revert == false) {
            try {
                performUpdateOperations(current);
            } catch (Exception ex) {
                logger.error(ex);
                SessionUtility.addErrorMessage("Error", ex.getMessage());
                revertItem = true;
                revert = true;
            }
        }

        if (revertItem) {
            inventoryItemToMoveCurrentTraveler.getPropertyValueList().remove(currentPV);
            try {
                performUpdateOperations(inventoryItemToMoveCurrentTraveler);
            } catch (Exception ex) {
                logger.error(ex);
                SessionUtility.addErrorMessage("Error", ex.getMessage());
                revert = true;
            }
        }

        if (revert) {
            try {
                String device = revertDevices.get(0);
                travelerApi.updateTraveler(id, userName, title, description, deadline, status, device);
            } catch (CdbException ex) {
                logger.error(ex);
                SessionUtility.addErrorMessage("Error", ex.getErrorMessage());
                return;
            }
        }

        SessionUtility.executeRemoteCommand(onSuccessCommand);
    }

    public boolean isRenderArchivedTravelerListDialog() {
        return renderArchivedTravelerListDialog;
    }

    public ItemDomainInventory getInventoryItemToMoveCurrentTraveler() {
        return inventoryItemToMoveCurrentTraveler;
    }

    public void setInventoryItemToMoveCurrentTraveler(ItemDomainInventory inventoryItemToMoveCurrentTraveler) {
        this.inventoryItemToMoveCurrentTraveler = inventoryItemToMoveCurrentTraveler;
    }

    public boolean isRenderMoveTravelerContents() {
        return renderMoveTravelerContents;
    }

}<|MERGE_RESOLUTION|>--- conflicted
+++ resolved
@@ -37,19 +37,12 @@
 public class ItemTravelerDomainInventoryController extends ItemTravelerController implements Serializable {
 
     public final static String controllerNamed = "itemTravelerDomainInventoryController";
-<<<<<<< HEAD
-    private static final Logger logger = Logger.getLogger(ItemTravelerDomainInventoryController.class.getName());
-
-    public static final double TRAVELER_COMPLETED_STATUS = 2.0;
-
-    private boolean isDisplayMultiEditTravelerInstance = false;
-=======
+  
     private static final Logger logger = LogManager.getLogger(ItemTravelerDomainInventoryController.class.getName());
     
     public static final double TRAVELER_COMPLETED_STATUS = 2.0; 
     
     private boolean isDisplayMultiEditTravelerInstance = false; 
->>>>>>> b2a6f14b
     private boolean renderArchivedTravelerListDialog;
 
     private ItemDomainInventoryController itemDomainInventoryController = null;
