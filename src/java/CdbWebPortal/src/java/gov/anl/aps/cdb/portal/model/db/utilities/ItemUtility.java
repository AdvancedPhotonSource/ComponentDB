--- conflicted
+++ resolved
@@ -68,7 +68,6 @@
      */
     public static List<ItemElementRelationship> getItemRelationshipList(Item item, String relationshipTypeName, boolean itemFirstInRelationship) {
         ItemElement selfElement = item.getSelfElement();
-<<<<<<< HEAD
         
         List<ItemElementRelationship> ierList = new ArrayList<>(); 
         List<ItemElementRelationship> ierListToLookAt = null; 
@@ -87,24 +86,7 @@
                         ierList.add(ier); 
                     }
                 }
-            }
-                
-=======
-        List<ItemElementRelationship> ierList = new ArrayList<>();
-        
-        List<ItemElementRelationship> ierListToInspect = null; 
-
-        if (itemFirstInRelationship) {
-            ierListToInspect = selfElement.getItemElementRelationshipList();
-        } else {
-            ierListToInspect = selfElement.getItemElementRelationshipList1();
-        }
-        
-        for (ItemElementRelationship ier : ierListToInspect) {
-            if (ier.getRelationshipType().getName().equals(relationshipTypeName)) {
-                ierList.add(ier); 
-            }
->>>>>>> 4d349a7d
+            }              
         }
         
         return ierList; 
