/*
 * Copyright (c) UChicago Argonne, LLC. All rights reserved.
 * See LICENSE file.
 */
package gov.anl.aps.cdb.portal.model.db.entities;

import com.fasterxml.jackson.annotation.JsonIgnore;
import gov.anl.aps.cdb.common.exceptions.CdbException;
import gov.anl.aps.cdb.portal.constants.EntityTypeName;
import gov.anl.aps.cdb.portal.constants.ItemDomainName;
import gov.anl.aps.cdb.portal.constants.ItemElementRelationshipTypeNames;
import gov.anl.aps.cdb.portal.controllers.EntityTypeController;
import gov.anl.aps.cdb.portal.controllers.ItemController;
import gov.anl.aps.cdb.portal.controllers.ItemDomainMachineDesignControlController;
import gov.anl.aps.cdb.portal.controllers.ItemDomainMachineDesignController;
import gov.anl.aps.cdb.portal.controllers.ItemDomainMachineDesignDeletedItemsController;
import gov.anl.aps.cdb.portal.controllers.ItemDomainMachineDesignInventoryController;
import gov.anl.aps.cdb.portal.controllers.ItemDomainMachineDesignPowerController;
import gov.anl.aps.cdb.portal.controllers.utilities.ItemDomainMachineDesignBaseControllerUtility;
import gov.anl.aps.cdb.portal.controllers.utilities.ItemDomainMachineDesignControlControllerUtility;
import gov.anl.aps.cdb.portal.controllers.utilities.ItemDomainMachineDesignControllerUtility;
import gov.anl.aps.cdb.portal.controllers.utilities.ItemDomainMachineDesignDeletedControllerUtility;
import gov.anl.aps.cdb.portal.controllers.utilities.ItemDomainMachineDesignInventoryControllerUtility;
import gov.anl.aps.cdb.portal.controllers.utilities.ItemDomainMachineDesignPowerControllerUtility;
import gov.anl.aps.cdb.portal.utilities.SearchResult;
import gov.anl.aps.cdb.portal.view.objects.KeyValueObject;
import gov.anl.aps.cdb.portal.view.objects.MachineDesignConnectorListObject;
import java.util.ArrayList;
import java.util.List;
import java.util.Map;
import java.util.regex.Pattern;
import javax.faces.model.DataModel;
import javax.persistence.DiscriminatorValue;
import javax.persistence.Entity;
import org.apache.logging.log4j.LogManager;
import org.apache.logging.log4j.Logger;

/**
 *
 * @author djarosz
 */
@Entity
@DiscriminatorValue(value = ItemDomainName.MACHINE_DESIGN_ID + "")
public class ItemDomainMachineDesign extends LocatableStatusItem {

    private static final Logger LOGGER = LogManager.getLogger(ItemDomainMachineDesign.class.getName());
    public final static String MD_INTERNAL_STATUS_PROPERTY_TYPE = "Machine Design Status";

    private transient List<ItemElement> combinedItemElementList;
    private transient ItemElement combinedItemElementListParentElement;

    private transient ItemDomainMachineDesign importMdItem = null;
    private transient ItemDomainMachineDesign importParent = null;
    private transient String importPath = null;
    private transient String importParentPath = null;
    private transient Item importAssignedItem = null;
    private transient String importAssemblyPart = null;
<<<<<<< HEAD
=======
    private transient Boolean importIsInstalled = null;
    private transient boolean importIsInstalledLoaded = false;
>>>>>>> a2d7beef
    private transient String importTemplateAndParameters = null;
    private transient Float importSortOrder = null;
    private transient String moveToTrashErrorMsg = null;
    private transient String moveToTrashWarningMsg = null;

    private transient ItemElement currentHierarchyItemElement;

    private transient ItemElement parentMachineElement;

    private transient boolean filterMachineNode = true;
    private transient boolean skipSetfilterMachineNode = false;

    private transient PropertyValue controlInterfaceToParent = null;
    private transient ItemElementRelationship controlRelationshipToParent = null;
    
<<<<<<< HEAD
    // collection of ItemElements for facade to create when updating items
    private transient List<ItemElement> newElementList = null;
=======
    // collection of ItemElements for facade to create when updating this machine design item
    private transient List<ItemElement> elementsToCreate = null;
    
    // collection of machine design items to update when updating this machine design item
    private transient List<ItemDomainMachineDesign> itemsToUpdate = null;
>>>>>>> a2d7beef

    // <editor-fold defaultstate="collapsed" desc="Controller variables for current.">        
    private transient List<ItemElementRelationship> relatedMAARCRelationshipsForCurrent = null;
    private transient EntityInfo entityInfoBranchUpdate = null; 
    private transient List<MachineDesignConnectorListObject> mdConnectorList;
    private transient ItemDomainMachineDesign newMdInventoryItem = null;

    // Relationship machine elements 
    private transient List<ItemDomainMachineDesign> machineElementsRelatedToThis = null;
    // <editor-fold defaultstate="collapsed" desc="Element edit variables ">
    private transient Item inventoryForElement = null;
    private transient boolean inventoryIsInstalled = true;
    private transient Item catalogForElement = null;
    private transient Item originalForElement = null;
    protected transient DataModel installedInventorySelectionForCurrentElement;
    protected transient DataModel machineDesignTemplatesSelectionList;
    protected transient DataModel topLevelMachineDesignSelectionList;
    private transient List<KeyValueObject> machineDesignNameList = null;
    private transient String machineDesignName = null;
    private transient boolean displayCreateMachineDesignFromTemplateContent = false;
    // </editor-fold>   
    // </editor-fold>   

    @Override
    public Item createInstance() {
        return new ItemDomainMachineDesign();
    }

    @JsonIgnore
    public List<ItemElement> getCombinedItemElementList(ItemElement element) {
        if (combinedItemElementListParentElement != null) {
            if (!element.equals(combinedItemElementListParentElement)) {
                combinedItemElementList = null;
            }
        } else {
            combinedItemElementList = null;
        }

        if (combinedItemElementList == null) {
            combinedItemElementList = new ArrayList<>();
            combinedItemElementList.addAll(getItemElementDisplayList());
            combinedItemElementListParentElement = element;

            Item containedItem2 = getAssignedItem();
            if (containedItem2 != null) {
                combinedItemElementList.addAll(containedItem2.getItemElementDisplayList());
            }
        }

        return combinedItemElementList;
    }

    @JsonIgnore
    public ItemElement getCurrentHierarchyItemElement() {
        return currentHierarchyItemElement;
    }

    public void setCurrentHierarchyItemElement(ItemElement currentHierarchyItemElement) {
        this.currentHierarchyItemElement = currentHierarchyItemElement;
    }

    @JsonIgnore
    public boolean isFilterMachineNode() {
        return filterMachineNode;
    }

    public void setFilterMachineNode(boolean filterMachineNode) {
        if (skipSetfilterMachineNode) {
            skipSetfilterMachineNode = false;
            return;
        }
        this.filterMachineNode = filterMachineNode;
    }

    public void updateFilterMachineNode(boolean filterMachineNode) {
        this.filterMachineNode = filterMachineNode;
        // GUI will try and override the boolean one time during update. 
        skipSetfilterMachineNode = true;
    }

    @JsonIgnore
    public ItemDomainMachineDesign getParentMachineDesign() {
        ItemElement parentMachineElement = getParentMachineElement();

        if (parentMachineElement != null) {
            return (ItemDomainMachineDesign) parentMachineElement.getParentItem();
        }

        return null;
    }

    @JsonIgnore
    public ItemElement getParentMachineElement() {
        if (parentMachineElement == null) {
            List<ItemElement> itemElementMemberList = this.getItemElementMemberList();

            if (itemElementMemberList != null) {
                for (ItemElement memberElement : itemElementMemberList) {
                    Item parentItem = memberElement.getParentItem();
                    if (parentItem instanceof ItemDomainMachineDesign) {
                        // Should only be one. 
                        parentMachineElement = memberElement;
                        return parentMachineElement;
                    }
                }
            }
        }

        return parentMachineElement;
    }

    @Override
    @JsonIgnore
    protected Item getInheritedItemConnectorParent() {
        return getAssignedItem();
    }

    @Override
    public ItemController getItemDomainController() {
        if (isItemDeleted(this)) {
            return ItemDomainMachineDesignDeletedItemsController.getInstance();
        } else if (isItemInventory(this)) {
            return ItemDomainMachineDesignInventoryController.getInstance();
        } else if (isItemControl(this)) {
            return ItemDomainMachineDesignControlController.getInstance();
        } else if (isItemPower(this)) {
            return ItemDomainMachineDesignPowerController.getInstance();
        }
        return ItemDomainMachineDesignController.getInstance();
    }

    @Override
    public ItemDomainMachineDesignBaseControllerUtility getItemControllerUtility() {
        if (isItemControl(this)) {
            return new ItemDomainMachineDesignControlControllerUtility();
        }
        if (isItemPower(this)) {
            return new ItemDomainMachineDesignPowerControllerUtility();
        }
        if (isItemDeleted(this)) {
            return new ItemDomainMachineDesignDeletedControllerUtility();
        }
        if (isItemInventory(this)) {
            return new ItemDomainMachineDesignInventoryControllerUtility();
        }
        return new ItemDomainMachineDesignControllerUtility();
    }

    @Override
    public Item getActiveLocation() {
        if (location != null) {
            return location;
        }
        return membershipLocation;
    }

    @Override
    public String getLocationDetails() {
        return locationDetails;
    }

    @Override
    public void setLocationDetails(String locationDetails) {
        this.locationDetails = locationDetails; 
    }

    public static boolean isItemPower(Item item) {
        return isItemEntityType(item, EntityTypeName.power.getValue());
    }

    public static boolean isItemControl(Item item) {
        return isItemEntityType(item, EntityTypeName.control.getValue());
    }

    public static boolean isItemDeleted(Item item) {
        return isItemEntityType(item, EntityTypeName.deleted.getValue());
    }

    public static boolean isItemInventory(Item item) {
        return isItemEntityType(item, EntityTypeName.inventory.getValue());
    }

    @Override
    public String toString() {
        // Only top level machine design will get the special derived from formatting... DerivedItem - [name]
        if (this.getDerivedFromItem() != null) {
            if (this.getParentMachineDesign() != null) {
                return this.getName();
            }
        }

        return super.toString();
    }

    @JsonIgnore
    public void setImportIsTemplate(Boolean importIsTemplate) {
        if (importIsTemplate != null && importIsTemplate) {
            // mark this item as template entity type
            setIsTemplate();
        }
    }

    @JsonIgnore
    public String getImportIsTemplateString() {
        if (isItemTemplate(this)) {
            return "yes";
        } else {
            return "no";
        }
    }

    /**
     * Marks this machine design item as a template EntityType.
     */
    public void setIsTemplate() {
        try {
            List<EntityType> entityTypeList = new ArrayList<>();
            EntityType templateEntity
                    = EntityTypeController.getInstance().
                            findByName(EntityTypeName.template.getValue());
            entityTypeList.add(templateEntity);
            setEntityTypeList(entityTypeList);
        } catch (CdbException ex) {
            String msg = "Exception setting template entity type for: " + getName()
                    + " reason: " + ex.getMessage();
            LOGGER.error("setIsTemplate() " + msg);
        }
    }

    /**
     * Marks this machine design item as a 'deleted' EntityType.
     */
    public void setIsDeleted() {
        try {
            addEntityType(EntityTypeName.deleted.getValue());
        } catch (CdbException ex) {
            String msg = "Exception setting deleted entity type for: " + getName()
                    + " reason: " + ex.getMessage();
            LOGGER.error("setIsDeleted() " + msg);
        }
    }

    /**
     * Removes 'deleted entity type for item.
     */
    public void unsetIsDeleted() {
        removeEntityType(EntityTypeName.deleted.getValue());
    }

    @JsonIgnore
    public ItemDomainMachineDesign getImportMdItem() {
        return importMdItem;
    }

    public void setImportMdItem(ItemDomainMachineDesign item) {
        importMdItem = item;
    }

    @JsonIgnore
    public String getImportContainerString() {
        ItemDomainMachineDesign itemContainer = this.getImportMdItem();
        if (itemContainer != null) {
            return itemContainer.getName();
        } else {
            return "";
        }
    }

    @JsonIgnore
    public String getImportPath() {
        return importPath;
    }

    public void setImportPath(String importPath) {
        this.importPath = importPath;
    }
    
    @JsonIgnore
    public ItemDomainMachineDesign getImportParent() {
        if (importParent == null) {
            importParent = getParentMachineDesign();
        }
        return importParent;
    }
    
    public void setImportParent(ItemDomainMachineDesign importParent) {
        this.importParent = importParent;
    }

    @JsonIgnore
    public String getImportParentPath() {
        if (importParentPath == null) {
            importParentPath = "#" + getParentPath();
        }
        return importParentPath;
    }

    public void setImportParentPath(String importParentPath) {
        this.importParentPath = importParentPath;
    }
    
    @JsonIgnore
    public Item getImportAssignedItem() {
        if (importAssignedItem == null) {
            importAssignedItem = getAssignedItem();
        }
        return importAssignedItem;
    }
    
    public void setImportAssignedItem(Item assignedItem) {
        this.importAssignedItem = assignedItem;
    }
    
    @JsonIgnore
    public String getImportAssignedItemString() {
        Item assignedItem = getImportAssignedItem();
        if (assignedItem == null) {
            return "";
        } else {
            return assignedItem.getName();
        }
    }
    
    @JsonIgnore
    public Boolean getImportIsInstalled() {
        if (!importIsInstalledLoaded) {
            Item assignedItem = getAssignedItem();
            if (assignedItem != null && assignedItem instanceof ItemDomainInventory) {
                importIsInstalled = isIsHoused();
            } else {
                importIsInstalled = null;
            }            
            importIsInstalledLoaded = true;
        }
        return importIsInstalled;
    }
    
    public void setImportIsInstalled(Boolean isInstalled) {
        this.importIsInstalled = isInstalled;
    }

    public String getAlternateName() {
        return getItemIdentifier1();
    }

    public void setAlternateName(String n) {
        setItemIdentifier1(n);
    }

    public ItemElement getAssignedRepresentedElement() {
        ItemElement representsCatalogElement = getRepresentsCatalogElement();
        if (representsCatalogElement != null) {
            ItemDomainMachineDesign parentMachineDesign = getParentMachineDesign();
            if (parentMachineDesign != null) {
                Item assignedItem = parentMachineDesign.getAssignedItem();
                if (assignedItem instanceof ItemDomainInventory) {
                    List<ItemElement> itemElementDisplayList = assignedItem.getItemElementDisplayList();
                    for (ItemElement itemElement : itemElementDisplayList) {
                        ItemElement catalogElementRef = itemElement.getDerivedFromItemElement();
                        if (catalogElementRef.equals(representsCatalogElement)) {
                            return itemElement;
                        }
                    }
                }
                return representsCatalogElement;
            }
        }
        return null;
    }

    public Item getAssignedItem() {
        ItemElement selfElement = getSelfElement();
        if (selfElement == null) {
            return null;
        }
        ItemElement assignedRepresentedElement = getAssignedRepresentedElement();
        if (assignedRepresentedElement != null) {
            Item containedItem = assignedRepresentedElement.getContainedItem();
            if (containedItem != null) {
                // Catalog or inventory item defined. 
                return containedItem;
            }

            ItemElement derivedFromItemElement = assignedRepresentedElement.getDerivedFromItemElement();
            if (derivedFromItemElement != null) {
                // Catalog element 
                return derivedFromItemElement.getContainedItem();
            }
        }

        return selfElement.getContainedItem2();
    }

    public void setAssignedItem(Item item) {
        ItemElement selfElement = getSelfElement();
        selfElement.setContainedItem2(item);
    }

    @JsonIgnore
    public String getAssignedItemString() {
    if (getAssignedItem() != null) {
            return this.getAssignedItem().getName();
        } else {
            return "";
        }
    }

    @JsonIgnore
    public ItemElement getRepresentsCatalogElement() {
        ItemElement selfElement = getSelfElement();
        if (selfElement != null) {
            ItemElement repElement = selfElement.getRepresentsItemElement();
            return repElement;
        }
        return null;
    }

    public void setRepresentsCatalogElement(ItemElement representsCatalogElement) {
        ItemElement selfElement = getSelfElement();
        selfElement.setRepresentsItemElement(representsCatalogElement);
    }

    public boolean isIsHoused() {
        ItemElement selfElement = getSelfElement();
        return selfElement.getIsHoused();
    }

    public void setIsHoused(boolean isHoused) {
        ItemElement selfElement = getSelfElement();
        selfElement.setIsHoused(isHoused);
    }

    @Override
    public SearchResult createSearchResultInfo(Pattern searchPattern) {
        SearchResult result = super.createSearchResultInfo(searchPattern);

        Item assignedItem = getAssignedItem();
        if (assignedItem != null) {
            String assignedItemName = assignedItem.getName();
            result.doesValueContainPattern("Assigned Item Name", assignedItemName, searchPattern);
        }

        return result;
    }

    @Override
    public String getStatusPropertyTypeName() {
        return MD_INTERNAL_STATUS_PROPERTY_TYPE;
    }

    public String getMoveToTrashErrorMsg() {
        return moveToTrashErrorMsg;
    }

    public void setMoveToTrashErrorMsg(String moveToTrashErrorMsg) {
        this.moveToTrashErrorMsg = moveToTrashErrorMsg;
    }

    public String getMoveToTrashWarningMsg() {
        return moveToTrashWarningMsg;
    }

    public void setMoveToTrashWarningMsg(String moveToTrashWarningMsg) {
        this.moveToTrashWarningMsg = moveToTrashWarningMsg;
    }

    public String getMoveToTrashRowStyle() {
        if (moveToTrashErrorMsg != null && !moveToTrashErrorMsg.isBlank()) {
            return "invalidTableData";
        } else if (moveToTrashWarningMsg != null && !moveToTrashWarningMsg.isBlank()) {
            return "warningTableData";
        } else {
            return null;
        }
    }

    @JsonIgnore
    public ItemElementRelationship getControlRelationshipToParent() {
        if (controlRelationshipToParent == null) {
            List<ItemElementRelationship> itemElementRelationshipList = getItemElementRelationshipList();
            String controlRelationshipName = ItemElementRelationshipTypeNames.control.getValue();
            for (ItemElementRelationship ier : itemElementRelationshipList) {
                RelationshipType relationshipType = ier.getRelationshipType();
                String relationshipName = relationshipType.getName();
                if (relationshipName.equals(controlRelationshipName)) {
                    controlRelationshipToParent = ier;
                    return controlRelationshipToParent;
                }
            }
        }
        return controlRelationshipToParent;
    }

    @JsonIgnore
    public PropertyValue getControlInterfaceToParent() {
        return controlInterfaceToParent;
    }

    public void setControlInterfaceToParent(PropertyValue controlInterfaceToParent) {
        this.controlInterfaceToParent = controlInterfaceToParent;
    }

    @JsonIgnore
    public List<ItemElement> getElementsToCreate() {
        if (elementsToCreate == null) {
            elementsToCreate = new ArrayList<>();
        }
        return elementsToCreate;
    }
    
    public void addElementToCreate(ItemElement element) {
        this.getElementsToCreate().add(element);
    }

    public void clearElementsToCreate() {
        if (elementsToCreate != null) {
            elementsToCreate.clear();
        }
    }

    @JsonIgnore
    public List<ItemDomainMachineDesign> getItemsToUpdate() {
        if (itemsToUpdate == null) {
            itemsToUpdate = new ArrayList<>();
        }
        return itemsToUpdate;
    }
    
    public void addItemToUpdate(ItemDomainMachineDesign item) {
        this.getItemsToUpdate().add(item);
    }

    public void clearItemsToUpdate() {
        if (itemsToUpdate != null) {
            itemsToUpdate.clear();
        }
    }

    // <editor-fold defaultstate="collapsed" desc="Import functionality">
    
<<<<<<< HEAD
    @JsonIgnore
    public List<ItemElement> getNewElementList() {
        if (newElementList == null) {
            newElementList = new ArrayList<>();
        }
        return newElementList;
    }
    
    public void addNewElement(ItemElement element) {
        this.getNewElementList().add(element);
    }

    public void clearNewElementList() {
        if (newElementList != null) {
            newElementList.clear();
        }
    }

=======
>>>>>>> a2d7beef
    @JsonIgnore
    public Float getImportSortOrder() {
        if ((importSortOrder == null) && (getId() != null)) {
            return getExportSortOrder();
        }
        return importSortOrder;
    }

    public void setImportSortOrder(Float importSortOrder) {

        this.importSortOrder = importSortOrder;

        // update sort order if item already exists, we set sort order in setImportChildParentRelationship() for new items
        if (this.getId() != null) {
            ItemDomainMachineDesign parentItem = getParentMachineDesign();
            if (parentItem == null) {
                return;
            }
            for (ItemElement parentRelElement : parentItem.getItemElementDisplayList()) {
                if (parentRelElement.getContainedItem1Id().equals(this.getId())) {
                    parentRelElement.setSortOrder(importSortOrder);
                    return;
                }
            }
        }
    }

    @JsonIgnore
    public Float getExportSortOrder() {
        ItemDomainMachineDesign parentItem = getParentMachineDesign();
        if (parentItem == null) {
            return null;
        }
        for (ItemElement parentRelElement : parentItem.getItemElementDisplayList()) {
            if (parentRelElement.getContainedItem1Id().equals(this.getId())) {
                return parentRelElement.getSortOrder();
            }
        }
        return null;
    }
    
    @JsonIgnore
    public ItemDomainCatalog getCatalogItem() {
        Item assignedItem = getAssignedItem();
        ItemDomainCatalog catalogItem = null;
        if (assignedItem instanceof ItemDomainInventory) {
            catalogItem = ((ItemDomainInventory) assignedItem).getCatalogItem();
        } else if (assignedItem instanceof ItemDomainCatalog) {
            catalogItem = (ItemDomainCatalog) assignedItem;
        }
        return catalogItem;
    }

    @JsonIgnore
    public String getCatalogItemName() {
        ItemDomainCatalog catalogItem = getCatalogItem();
        if (catalogItem != null) {
            return catalogItem.getName();
        } else {
            return null;
        }
    }

    @JsonIgnore
    public Map<String, String> getCatalogItemAttributeMap() throws CdbException {
        ItemDomainCatalog catalogItem = getCatalogItem();
        if (catalogItem != null) {
            return catalogItem.getAttributeMap();
        } else {
            return null;
        }
    }
    
    public void setImportAssemblyPart(String assemblyPart) {
        importAssemblyPart = assemblyPart;
    }
    
    @JsonIgnore
    public String getImportAssemblyPart() {
        return importAssemblyPart;
    }

    @JsonIgnore
    public String getImportTemplateAndParameters() {
        return importTemplateAndParameters;
    }

    public void setImportTemplateAndParameters(String importTemplateAndParameters) {
        this.importTemplateAndParameters = importTemplateAndParameters;
    }

    /**
     * Establishes parent/child relationship, with this item as child of
     * specified parentItem.
     *
     * @param childItem
     */
    public void setImportChildParentRelationship(
            ItemDomainMachineDesign parentItem,
            Float sortOrder) {

        if (parentItem != null) {
            // create ItemElement for new relationship
            ItemElement itemElement = importCreateItemElementForParent(parentItem, null, null, sortOrder);
            setImportChildParentRelationship(this, parentItem, itemElement);
        }
    }

    private static void setImportChildParentRelationship(
            ItemDomainMachineDesign childItem,
            ItemDomainMachineDesign parentItem,
            ItemElement itemElement) {

        itemElement.setImportChildItem(childItem);
    }

    private static ItemElement importCreateItemElementForParent(
            ItemDomainMachineDesign parentItem,
            UserInfo user,
            UserGroup group,
            Float sortOrder) {

        ItemElement itemElement = new ItemElement();

        ItemDomainMachineDesignBaseControllerUtility controllerUtility;
        controllerUtility = parentItem.getItemControllerUtility();

        String elementName
                = controllerUtility.generateUniqueElementNameForItem(parentItem);
        itemElement.setName(elementName);

        itemElement.setImportParentItem(parentItem, sortOrder, user, group);

        return itemElement;
    }

    public static ItemDomainMachineDesign importInstantiateTemplateUnderParent(
            ItemDomainMachineDesign templateItem,
            List<KeyValueObject> nameVars,
            ItemDomainMachineDesign parentItem,
            UserInfo user,
            UserGroup group) {

        String logMethodName = "instantiateTemplateUnderParent() ";

        if (templateItem == null || parentItem == null) {
            LOGGER.error(logMethodName + "must specify both template and parent items");
            return null;
        }

        ItemElement itemElement = importCreateItemElementForParent(parentItem, user, group, null);

        ItemDomainMachineDesignBaseControllerUtility utility = parentItem.getItemControllerUtility();

        ItemDomainMachineDesign newItem;
        try {         
            newItem = utility.createMachineDesignFromTemplateHierachically(
                    itemElement, templateItem, user, group, nameVars);
            setImportChildParentRelationship(newItem, parentItem, itemElement);
            
        } catch (CdbException | CloneNotSupportedException ex) {
            LOGGER.error(logMethodName + "failed to instantiate template "
                    + templateItem.getName() + ": " + ex.toString());
            return null;
        }

        return newItem;
    }

    @JsonIgnore
    public String getParentPath() {
        if (this.getParentMachineDesign() == null) {
            return "/";
        } else {
            return this.getParentMachineDesign().getParentPath()
                    + this.getParentMachineDesign().getName()
                    + "/";
        }
    }

// </editor-fold>
    // <editor-fold defaultstate="collapsed" desc="Controller variables for current.">        
    @JsonIgnore
    public List<ItemElementRelationship> getRelatedMAARCRelationshipsForCurrent() {
        return relatedMAARCRelationshipsForCurrent;
    }

    public void setRelatedMAARCRelationshipsForCurrent(List<ItemElementRelationship> relatedMAARCRelationshipsForCurrent) {
        this.relatedMAARCRelationshipsForCurrent = relatedMAARCRelationshipsForCurrent;
    }

    @JsonIgnore
    public EntityInfo getEntityInfoBranchUpdate() {
        return entityInfoBranchUpdate;
    }

    public void setEntityInfoBranchUpdate(EntityInfo entityInfoBranchUpdate) {
        this.entityInfoBranchUpdate = entityInfoBranchUpdate;
    }

    @JsonIgnore
    public List<MachineDesignConnectorListObject> getMdConnectorList() {
        return mdConnectorList;
    }

    public void setMdConnectorList(List<MachineDesignConnectorListObject> mdConnectorList) {
        this.mdConnectorList = mdConnectorList;
    }

    @JsonIgnore
    public ItemDomainMachineDesign getNewMdInventoryItem() {
        return newMdInventoryItem;
    }

    public void setNewMdInventoryItem(ItemDomainMachineDesign newMdInventoryItem) {
        this.newMdInventoryItem = newMdInventoryItem;
    }

    @JsonIgnore
    public String getMachineDesignName() {
        return machineDesignName;
    }

    public void setMachineDesignName(String machineDesignName) {
        this.machineDesignName = machineDesignName;
    }

    @JsonIgnore
    public List<KeyValueObject> getMachineDesignNameList() {
        return machineDesignNameList;
    }

    public void setMachineDesignNameList(List<KeyValueObject> list) {
        this.machineDesignNameList = list;
    }

    @JsonIgnore
    public Item getInventoryForElement() {
        return inventoryForElement;
    }

    public void setInventoryForElement(Item inventoryForElement) {
        this.inventoryForElement = inventoryForElement;
    }

    @JsonIgnore
    public boolean isInventoryIsInstalled() {
        return inventoryIsInstalled;
    }

    public void setInventoryIsInstalled(boolean inventoryIsInstalled) {
        this.inventoryIsInstalled = inventoryIsInstalled;
    }

    @JsonIgnore
    public Item getCatalogForElement() {
        return catalogForElement;
    }

    public void setCatalogForElement(Item catalogForElement) {
        this.catalogForElement = catalogForElement;
    }

    @JsonIgnore
    public Item getOriginalForElement() {
        return originalForElement;
    }

    public void setOriginalForElement(Item originalForElement) {
        this.originalForElement = originalForElement;
    }

    @JsonIgnore
    public boolean isDisplayCreateMachineDesignFromTemplateContent() {
        return displayCreateMachineDesignFromTemplateContent;
    }

    @JsonIgnore
    public DataModel getInstalledInventorySelectionForCurrentElement() {
        return installedInventorySelectionForCurrentElement;
    }

    public void setInstalledInventorySelectionForCurrentElement(DataModel installedInventorySelectionForCurrentElement) {
        this.installedInventorySelectionForCurrentElement = installedInventorySelectionForCurrentElement;
    }

    @JsonIgnore
    public DataModel getMachineDesignTemplatesSelectionList() {
        return machineDesignTemplatesSelectionList;
    }

    public void setMachineDesignTemplatesSelectionList(DataModel machineDesignTemplatesSelectionList) {
        this.machineDesignTemplatesSelectionList = machineDesignTemplatesSelectionList;
    }

    @JsonIgnore
    public DataModel getTopLevelMachineDesignSelectionList() {
        return topLevelMachineDesignSelectionList;
    }

    public void setTopLevelMachineDesignSelectionList(DataModel topLevelMachineDesignSelectionList) {
        this.topLevelMachineDesignSelectionList = topLevelMachineDesignSelectionList;
    }

    @JsonIgnore
    public List<ItemDomainMachineDesign> getMachineElementsRelatedToThis() {
        return machineElementsRelatedToThis;
    }

    public void setMachineElementsRelatedToThis(List<ItemDomainMachineDesign> machineElementsRelatedToThis) {
        this.machineElementsRelatedToThis = machineElementsRelatedToThis;
    }

    // </editor-fold>
}<|MERGE_RESOLUTION|>--- conflicted
+++ resolved
@@ -55,11 +55,8 @@
     private transient String importParentPath = null;
     private transient Item importAssignedItem = null;
     private transient String importAssemblyPart = null;
-<<<<<<< HEAD
-=======
     private transient Boolean importIsInstalled = null;
     private transient boolean importIsInstalledLoaded = false;
->>>>>>> a2d7beef
     private transient String importTemplateAndParameters = null;
     private transient Float importSortOrder = null;
     private transient String moveToTrashErrorMsg = null;
@@ -75,16 +72,11 @@
     private transient PropertyValue controlInterfaceToParent = null;
     private transient ItemElementRelationship controlRelationshipToParent = null;
     
-<<<<<<< HEAD
-    // collection of ItemElements for facade to create when updating items
-    private transient List<ItemElement> newElementList = null;
-=======
     // collection of ItemElements for facade to create when updating this machine design item
     private transient List<ItemElement> elementsToCreate = null;
     
     // collection of machine design items to update when updating this machine design item
     private transient List<ItemDomainMachineDesign> itemsToUpdate = null;
->>>>>>> a2d7beef
 
     // <editor-fold defaultstate="collapsed" desc="Controller variables for current.">        
     private transient List<ItemElementRelationship> relatedMAARCRelationshipsForCurrent = null;
@@ -625,27 +617,6 @@
 
     // <editor-fold defaultstate="collapsed" desc="Import functionality">
     
-<<<<<<< HEAD
-    @JsonIgnore
-    public List<ItemElement> getNewElementList() {
-        if (newElementList == null) {
-            newElementList = new ArrayList<>();
-        }
-        return newElementList;
-    }
-    
-    public void addNewElement(ItemElement element) {
-        this.getNewElementList().add(element);
-    }
-
-    public void clearNewElementList() {
-        if (newElementList != null) {
-            newElementList.clear();
-        }
-    }
-
-=======
->>>>>>> a2d7beef
     @JsonIgnore
     public Float getImportSortOrder() {
         if ((importSortOrder == null) && (getId() != null)) {
