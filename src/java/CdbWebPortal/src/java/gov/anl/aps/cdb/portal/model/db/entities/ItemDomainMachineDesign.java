--- conflicted
+++ resolved
@@ -391,12 +391,6 @@
                         generateUniqueElementNameForItem(parentItem);
         itemElement.setName(elementName);
 
-<<<<<<< HEAD
-=======
-        int elementSize = parentItem.getItemElementDisplayList().size();
-        float sortOrder = elementSize;
-        
->>>>>>> c6d7bbf0
         itemElement.setImportParentItem(parentItem, sortOrder, user, group);
         
         return itemElement;
