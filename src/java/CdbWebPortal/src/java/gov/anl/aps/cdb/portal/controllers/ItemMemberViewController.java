/*
 * Copyright (c) UChicago Argonne, LLC. All rights reserved.
 * See LICENSE file.
 */
package gov.anl.aps.cdb.portal.controllers;

import gov.anl.aps.cdb.portal.model.db.beans.ItemFacade;
import gov.anl.aps.cdb.portal.model.db.entities.Domain;
import gov.anl.aps.cdb.portal.model.db.entities.Item;
import gov.anl.aps.cdb.portal.model.db.entities.SettingEntity;
import gov.anl.aps.cdb.portal.model.db.entities.SettingType;
import java.util.List;
import java.util.Map;
import javax.ejb.EJB;
import javax.enterprise.context.SessionScoped;
import javax.inject.Named;

/**
 * Controller used to manage settings for the item member view for the Item Entity. 
 */
@Named("itemMemberViewController")
@SessionScoped
public class ItemMemberViewController extends ItemController<Item, ItemFacade> {

    private static final String DisplayMemberNumberOfItemsPerPageSettingTypeKey = "Item.Member.List.Display.NumberOfItemsPerPage";
    private static final String DisplayMemberIdSettingTypeKey = "Item.Member.List.Display.Id";
    private static final String DisplayMemberDescriptionSettingTypeKey = "Item.Member.List.Display.Description";
    private static final String DisplayMemberOwnerUserSettingTypeKey = "Item.Member.List.Display.OwnerUser";
    private static final String DisplayMemberOwnerGroupSettingTypeKey = "Item.Member.List.Display.OwnerGroup";
    private static final String DisplayMemberCreatedByUserSettingTypeKey = "Item.Member.List.Display.CreatedByUser";
    private static final String DisplayMemberCreatedOnDateTimeSettingTypeKey = "Item.Member.List.Display.CreatedOnDateTime";
    private static final String DisplayMemberLastModifiedByUserSettingTypeKey = "Item.Member.List.Display.LastModifiedByUser";
    private static final String DisplayMemberLastModifiedOnDateTimeSettingTypeKey = "Item.Member.List.Display.LastModifiedOnDateTime";
    
    @EJB
    ItemFacade itemFacade; 
    
    @Override
    public void updateSettingsFromSettingTypeDefaults(Map<String, SettingType> settingTypeMap) {
        if (settingTypeMap == null) {
            return;
        }
        
        displayNumberOfItemsPerPage = Integer.parseInt(settingTypeMap.get(DisplayMemberNumberOfItemsPerPageSettingTypeKey).getDefaultValue());
        displayId = Boolean.parseBoolean(settingTypeMap.get(DisplayMemberIdSettingTypeKey).getDefaultValue());
        displayDescription = Boolean.parseBoolean(settingTypeMap.get(DisplayMemberDescriptionSettingTypeKey).getDefaultValue());
        displayOwnerUser = Boolean.parseBoolean(settingTypeMap.get(DisplayMemberOwnerUserSettingTypeKey).getDefaultValue());
        displayOwnerGroup = Boolean.parseBoolean(settingTypeMap.get(DisplayMemberOwnerGroupSettingTypeKey).getDefaultValue());
        displayCreatedByUser = Boolean.parseBoolean(settingTypeMap.get(DisplayMemberCreatedByUserSettingTypeKey).getDefaultValue());
        displayCreatedOnDateTime = Boolean.parseBoolean(settingTypeMap.get(DisplayMemberCreatedOnDateTimeSettingTypeKey).getDefaultValue());
        displayLastModifiedByUser = Boolean.parseBoolean(settingTypeMap.get(DisplayMemberLastModifiedByUserSettingTypeKey).getDefaultValue());
        displayLastModifiedOnDateTime = Boolean.parseBoolean(settingTypeMap.get(DisplayMemberLastModifiedOnDateTimeSettingTypeKey).getDefaultValue());
    }
    
    @Override
    public void updateSettingsFromSessionSettingEntity(SettingEntity settingEntity) {
        if (settingEntity == null) {
            return;
        }
        
        displayNumberOfItemsPerPage = settingEntity.getSettingValueAsInteger(DisplayMemberNumberOfItemsPerPageSettingTypeKey, displayNumberOfItemsPerPage);
        displayId = settingEntity.getSettingValueAsBoolean(DisplayMemberIdSettingTypeKey, displayId);
        displayDescription = settingEntity.getSettingValueAsBoolean(DisplayMemberDescriptionSettingTypeKey, displayDescription);
        displayOwnerUser = settingEntity.getSettingValueAsBoolean(DisplayMemberOwnerUserSettingTypeKey, displayOwnerUser);
        displayOwnerGroup = settingEntity.getSettingValueAsBoolean(DisplayMemberOwnerGroupSettingTypeKey, displayOwnerGroup);
        displayCreatedByUser = settingEntity.getSettingValueAsBoolean(DisplayMemberCreatedByUserSettingTypeKey, displayCreatedByUser);
        displayCreatedOnDateTime = settingEntity.getSettingValueAsBoolean(DisplayMemberCreatedOnDateTimeSettingTypeKey, displayCreatedOnDateTime);
        displayLastModifiedByUser = settingEntity.getSettingValueAsBoolean(DisplayMemberLastModifiedByUserSettingTypeKey, displayLastModifiedByUser);
        displayLastModifiedOnDateTime = settingEntity.getSettingValueAsBoolean(DisplayMemberLastModifiedOnDateTimeSettingTypeKey, displayLastModifiedOnDateTime);
    }
    
    @Override
    public void saveSettingsForSessionSettingEntity(SettingEntity settingEntity) {
        if (settingEntity == null) {
            return;
        }
        
        settingEntity.setSettingValue(DisplayMemberNumberOfItemsPerPageSettingTypeKey, displayNumberOfItemsPerPage);
        settingEntity.setSettingValue(DisplayMemberIdSettingTypeKey, displayId);
        settingEntity.setSettingValue(DisplayMemberDescriptionSettingTypeKey, displayDescription);
        settingEntity.setSettingValue(DisplayMemberOwnerUserSettingTypeKey, displayOwnerUser);
        settingEntity.setSettingValue(DisplayMemberOwnerGroupSettingTypeKey, displayOwnerGroup);
        settingEntity.setSettingValue(DisplayMemberCreatedByUserSettingTypeKey, displayCreatedByUser);
        settingEntity.setSettingValue(DisplayMemberCreatedOnDateTimeSettingTypeKey, displayCreatedOnDateTime);
        settingEntity.setSettingValue(DisplayMemberLastModifiedByUserSettingTypeKey, displayLastModifiedByUser);
        settingEntity.setSettingValue(DisplayMemberLastModifiedOnDateTimeSettingTypeKey, displayLastModifiedOnDateTime);
    }

    @Override
    public boolean getEntityDisplayItemIdentifier1() {
        throw new UnsupportedOperationException("Not supported yet."); //To change body of generated methods, choose Tools | Templates.
    }

    @Override
    public boolean getEntityDisplayItemIdentifier2() {
        throw new UnsupportedOperationException("Not supported yet."); //To change body of generated methods, choose Tools | Templates.
    }

    @Override
    public boolean getEntityDisplayItemSources() {
        throw new UnsupportedOperationException("Not supported yet."); //To change body of generated methods, choose Tools | Templates.
    }

    @Override
    public boolean getEntityDisplayItemName() {
        throw new UnsupportedOperationException("Not supported yet."); //To change body of generated methods, choose Tools | Templates.
    }

    @Override
    public boolean getEntityDisplayItemType() {
        throw new UnsupportedOperationException("Not supported yet."); //To change body of generated methods, choose Tools | Templates.
    }

    @Override
    public boolean getEntityDisplayItemCategory() {
        throw new UnsupportedOperationException("Not supported yet."); //To change body of generated methods, choose Tools | Templates.
    }

    @Override
    public String getItemIdentifier1Title() {
        throw new UnsupportedOperationException("Not supported yet."); //To change body of generated methods, choose Tools | Templates.
    }

    @Override
    public String getItemIdentifier2Title() {
        throw new UnsupportedOperationException("Not supported yet."); //To change body of generated methods, choose Tools | Templates.
    }

    @Override
    protected Item createEntityInstance() {
        throw new UnsupportedOperationException("Not supported yet."); //To change body of generated methods, choose Tools | Templates.
    }

    @Override
    public String getEntityTypeName() {
        return "designMember"; 
    } 

    @Override
    public String getDisplayEntityTypeName() {
        return "Design Member";
    }

    @Override
    public boolean getEntityDisplayDerivedFromItem() {
        throw new UnsupportedOperationException("Not supported yet."); //To change body of generated methods, choose Tools | Templates.
    }

    @Override
    public String getItemsDerivedFromItemTitle() {
        throw new UnsupportedOperationException("Not supported yet."); //To change body of generated methods, choose Tools | Templates.
    }

    @Override
    public boolean getEntityDisplayQrId() {
        throw new UnsupportedOperationException("Not supported yet."); //To change body of generated methods, choose Tools | Templates.
    }

    @Override
    public String getDerivedFromItemTitle() {
        throw new UnsupportedOperationException("Not supported yet."); //To change body of generated methods, choose Tools | Templates.
    }

    @Override
    public boolean getEntityDisplayItemGallery() {
        throw new UnsupportedOperationException("Not supported yet."); //To change body of generated methods, choose Tools | Templates.
    }

    @Override
    public boolean getEntityDisplayItemLogs() {
        throw new UnsupportedOperationException("Not supported yet."); //To change body of generated methods, choose Tools | Templates.
    }

    @Override
    public boolean getEntityDisplayItemProperties() {
        throw new UnsupportedOperationException("Not supported yet."); //To change body of generated methods, choose Tools | Templates.
    }

    @Override
    public boolean getEntityDisplayItemElements() {
        throw new UnsupportedOperationException("Not supported yet."); //To change body of generated methods, choose Tools | Templates.
    }

    @Override
    public boolean getEntityDisplayItemsDerivedFromItem() {
        throw new UnsupportedOperationException("Not supported yet."); //To change body of generated methods, choose Tools | Templates.
    }

    @Override
    public boolean getEntityDisplayItemMemberships() {
        throw new UnsupportedOperationException("Not supported yet."); //To change body of generated methods, choose Tools | Templates.
    }

    @Override
    public String getStyleName() {
        throw new UnsupportedOperationException("Not supported yet."); //To change body of generated methods, choose Tools | Templates.
    }

    @Override
    public Domain getDefaultDomain() {
        throw new UnsupportedOperationException("Not supported yet."); //To change body of generated methods, choose Tools | Templates.
    }
    
    @Override
    public List<Item> getItemList() {
        throw new UnsupportedOperationException("Not supported yet."); //To change body of generated methods, choose Tools | Templates.
    }

    @Override
    public String getDefaultDomainName() {
        throw new UnsupportedOperationException("Not supported yet."); //To change body of generated methods, choose Tools | Templates.
    }

    @Override
    public String getDefaultDomainDerivedFromDomainName() {
        throw new UnsupportedOperationException("Not supported yet."); //To change body of generated methods, choose Tools | Templates.
    }

    @Override
    public boolean getEntityDisplayItemProject() {
        throw new UnsupportedOperationException("Not supported yet."); //To change body of generated methods, choose Tools | Templates.
    }

    @Override
    public boolean getEntityDisplayItemEntityTypes() {
        throw new UnsupportedOperationException("Not supported yet."); //To change body of generated methods, choose Tools | Templates.
    }

    @Override
    public String getDefaultDomainDerivedToDomainName() {
        throw new UnsupportedOperationException("Not supported yet."); //To change body of generated methods, choose Tools | Templates.
    }

    @Override
<<<<<<< HEAD
    protected Item instenciateNewItemDomainEntity() {
        return new Item();
    }

    @Override
    protected ItemFacade getEntityDbFacade() {
        return itemFacade;
=======
    public boolean getEntityDisplayItemConnectors() {
        throw new UnsupportedOperationException("Not supported yet."); //To change body of generated methods, choose Tools | Templates.
>>>>>>> 1934f53b
    }

}<|MERGE_RESOLUTION|>--- conflicted
+++ resolved
@@ -232,7 +232,6 @@
     }
 
     @Override
-<<<<<<< HEAD
     protected Item instenciateNewItemDomainEntity() {
         return new Item();
     }
@@ -240,10 +239,11 @@
     @Override
     protected ItemFacade getEntityDbFacade() {
         return itemFacade;
-=======
+    }
+    
+    @Override
     public boolean getEntityDisplayItemConnectors() {
         throw new UnsupportedOperationException("Not supported yet."); //To change body of generated methods, choose Tools | Templates.
->>>>>>> 1934f53b
     }
 
 }