--- conflicted
+++ resolved
@@ -314,14 +314,10 @@
         ItemDomainMachineDesign mdItem = (ItemDomainMachineDesign) currentItem;
 
         mdItem.setAssignedItem(assignedItem);
-<<<<<<< HEAD
         if (isInstalled != null && assignedItem instanceof ItemDomainInventory) {
             mdItem.setIsHoused(isInstalled);
         }
-        
-=======
-
->>>>>>> 0e6a6025
+      
         ItemControllerUtility itemControllerUtility = mdItem.getItemControllerUtility();
 
         itemControllerUtility.update(mdItem, currentUser);
@@ -336,11 +332,7 @@
     @SecurityRequirement(name = "cdbAuth")
     @Secured
     public ItemDomainMachineDesign clearAssignedItem(@PathParam("mdItemId") int mdItemId) throws CdbException {
-<<<<<<< HEAD
         return updateAssignedItemForMd(mdItemId, null); 
-=======
-        return updateAssignedItem(mdItemId, null);
->>>>>>> 0e6a6025
     }
 
     @PUT
