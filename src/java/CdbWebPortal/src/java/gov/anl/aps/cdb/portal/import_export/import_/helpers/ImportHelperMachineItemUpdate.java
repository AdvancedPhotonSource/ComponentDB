/*
 * Copyright (c) UChicago Argonne, LLC. All rights reserved.
 * See LICENSE file.
 */
package gov.anl.aps.cdb.portal.import_export.import_.helpers;

import gov.anl.aps.cdb.common.exceptions.CdbException;
import gov.anl.aps.cdb.portal.controllers.ItemDomainMachineDesignController;
import gov.anl.aps.cdb.portal.controllers.utilities.ItemDomainMachineDesignControllerUtility;
import gov.anl.aps.cdb.portal.import_export.import_.objects.ColumnModeOptions;
import gov.anl.aps.cdb.portal.import_export.import_.objects.HelperWizardOption;
import gov.anl.aps.cdb.portal.import_export.import_.objects.MachineImportHelperCommon;
import static gov.anl.aps.cdb.portal.import_export.import_.objects.MachineImportHelperCommon.KEY_ASSEMBLY_PART;
import static gov.anl.aps.cdb.portal.import_export.import_.objects.MachineImportHelperCommon.KEY_ASSIGNED_ITEM;
import gov.anl.aps.cdb.portal.import_export.import_.objects.ValidInfo;
import gov.anl.aps.cdb.portal.import_export.import_.objects.specs.ColumnSpec;
import gov.anl.aps.cdb.portal.model.ItemDomainMachineDesignTreeNode;
import gov.anl.aps.cdb.portal.model.db.entities.Item;
import gov.anl.aps.cdb.portal.model.db.entities.ItemDomainMachineDesign;
import gov.anl.aps.cdb.portal.model.db.entities.ItemElement;
import gov.anl.aps.cdb.portal.model.db.entities.UserInfo;
import java.util.ArrayList;
import java.util.List;
import java.util.Map;

/**
 *
 * @author craig
 */
public class ImportHelperMachineItemUpdate extends ImportHelperBase<ItemDomainMachineDesign, ItemDomainMachineDesignController> {

    public static final String PROPERTY_PARENT = "importParent";
    
    private MachineImportHelperCommon machineImportHelperCommon = null;
    
    private ItemDomainMachineDesignControllerUtility controllerUtility = null;
    
    private MachineImportHelperCommon getMachineImportHelperCommon() {
        if (machineImportHelperCommon == null) {
            machineImportHelperCommon = new MachineImportHelperCommon();
        }
        return machineImportHelperCommon;
    }
    
    public String getOptionExportNumLevels() {
        return getMachineImportHelperCommon().getOptionExportNumLevels();
    }

    public void setOptionExportNumLevels(String numLevels) {
        getMachineImportHelperCommon().setOptionExportNumLevels(numLevels);
    }
    
    @Override
    protected List<HelperWizardOption> initializeExportWizardOptions() {        
        List<HelperWizardOption> options = new ArrayList<>();        
        options.add(MachineImportHelperCommon.optionExportNumLevels());
        return options;
    }

    @Override
    public ValidInfo validateExportWizardOptions() {
        return HelperWizardOption.validateIntegerOption(
                getMachineImportHelperCommon().getOptionExportNumLevels(),
                MachineImportHelperCommon.OPTION_EXPORT_NUM_LEVELS);
    }
    
    @Override
    public List<ItemDomainMachineDesign> generateExportEntityList_() {
        
        Integer numLevels = null;
        String optionVal = getOptionExportNumLevels();
        if ((optionVal != null) && (!optionVal.isBlank())) {
            numLevels = Integer.valueOf(optionVal);
        }

        ItemDomainMachineDesignTreeNode currentTree = 
                getEntityController().getCurrentMachineDesignListRootTreeNode();
        // List<ItemDomainMachineDesign> filteredItems = currentTree.getFilterResults();

        // create list from tree node hierarchy
        List<ItemDomainMachineDesign> entityList = 
                ItemDomainMachineDesignController.createListForTreeNodeHierarchy(
                        currentTree,
                        numLevels != null,
                        numLevels);
        
        return entityList;
    }

    @Override
    protected List<ColumnSpec> initColumnSpecs() {

        List<ColumnSpec> specs = new ArrayList<>();

        specs.add(existingItemIdColumnSpec());
        
        specs.add(MachineImportHelperCommon.existingMachineItemColumnSpec(
                ColumnModeOptions.rUPDATErCOMPARE(),
                getMachineImportHelperCommon().getRootItem(),
                null,
                PROPERTY_PARENT,
                "setImportParent",
                "getImportParentPath"));
        
        specs.add(MachineImportHelperCommon.nameColumnSpec(ColumnModeOptions.rUPDATE()));
        specs.add(MachineImportHelperCommon.altNameColumnSpec(ColumnModeOptions.oUPDATE()));
        specs.add(MachineImportHelperCommon.descriptionColumnSpec(ColumnModeOptions.oUPDATE()));
        specs.add(MachineImportHelperCommon.sortOrderColumnSpec(ColumnModeOptions.oUPDATE()));
        specs.add(MachineImportHelperCommon.assignedItemColumnSpec(ColumnModeOptions.oUPDATE()));
        specs.add(MachineImportHelperCommon.locationColumnSpec(ColumnModeOptions.oUPDATE()));
        specs.add(MachineImportHelperCommon.isInstalledColumnSpec(ColumnModeOptions.oUPDATE()));
        specs.add(locationDetailsColumnSpec());
        specs.add(projectListColumnSpec());
        specs.add(ownerUserColumnSpec());
        specs.add(ownerGroupColumnSpec());

        return specs;
    }
    
    @Override
    public ItemDomainMachineDesignController getEntityController() {
        return ItemDomainMachineDesignController.getInstance();
    }

    @Override
    public String getFilenameBase() {
        return "Machine Element Update";
    }

    /**
     * Specifies whether helper supports creation of new instances.
     */
    @Override
    public boolean supportsModeCreate() {
        return false;
    }

    /**
     * Specifies whether helper supports updating existing instances.
     */
    @Override
    public boolean supportsModeUpdate() {
        return true;
    }

    /**
     * Specifies whether helper supports deleting existing instances.
     */
    @Override
    public boolean supportsModeDelete() {
        return false;
    }

    @Override
    protected ItemDomainMachineDesign newInvalidUpdateInstance() {
        return getEntityController().createEntityInstance();
    }
    
    private ItemDomainMachineDesignControllerUtility getControllerUtility() {
        if (controllerUtility == null) {
            controllerUtility = new ItemDomainMachineDesignControllerUtility();
        }
        return controllerUtility;
    }

    /**
     * Updates entity for row in spreadsheet. Only the parent item column is dealt
     * with here since the other columns are handled automatically by the framework.
     */
    @Override
    protected ValidInfo updateEntityInstance(
            ItemDomainMachineDesign item, Map<String, Object> rowMap) {
        
        boolean isValid = true;
        String validString = "";
        
        boolean validRow = (boolean) rowMap.get(KEY_IS_VALID);
        if (validRow) {
<<<<<<< HEAD
        
            // get parent item specified in import spreadsheet
            ItemDomainMachineDesign newParentItem = (ItemDomainMachineDesign) rowMap.get(PROPERTY_PARENT);
            ItemDomainMachineDesign oldParentItem = item.getParentMachineDesign();
            
            // The following restrictions on moving items to/from root level of hierarchy
            // are due to the persistence cascades for update.  To allow moving from the root
            // level of the hierarchy, we'll need to call persistence create for the new ItemElement
            // when we update the Item.  Similarly for moving to the root level, we'll
=======
            
            // retrieve column values
            UserInfo importUser = (UserInfo) rowMap.get(KEY_USER);
            Item newAssignedItem = (Item) rowMap.get(KEY_ASSIGNED_ITEM);
            String assemblyPartName = (String) rowMap.get(KEY_ASSEMBLY_PART);
            if (assemblyPartName != null) {
                assemblyPartName = assemblyPartName.trim();
            }
            Boolean isInstalled = (Boolean) rowMap.get(MachineImportHelperCommon.KEY_INSTALLED);
            Boolean isTemplate = (Boolean) rowMap.get(MachineImportHelperCommon.KEY_IS_TEMPLATE);
            ItemDomainMachineDesign newParentItem = (ItemDomainMachineDesign) rowMap.get(PROPERTY_PARENT);
            
            // validate and handle "assigned item" and "is installed" columns if either has changed
            Boolean itemIsHoused = item.getImportIsInstalled();
            Item oldAssignedItem = item.getAssignedItem();
            if (((itemIsHoused == null && isInstalled != null) || (itemIsHoused != null && isInstalled == null) || (itemIsHoused != null && !itemIsHoused.equals(isInstalled))) 
                    || ((oldAssignedItem == null && newAssignedItem != null) || (oldAssignedItem != null && newAssignedItem == null) || (oldAssignedItem != null && !oldAssignedItem.equals(newAssignedItem)))) {

                ValidInfo assignedItemValidInfo
                        = MachineImportHelperCommon.handleAssignedItem(
                                item, newAssignedItem, assemblyPartName, importUser, isInstalled);
                if (!assignedItemValidInfo.isValid()) {
                    return assignedItemValidInfo;
                }
            }
                    
            // validate move of item from oldParentItem to newParentItem
            ItemDomainMachineDesign oldParentItem = item.getParentMachineDesign();            
            // Ned said to disallow moving to root level for now. For moving to the root level, we'll
>>>>>>> a2d7beef
            // need to delete the existing ItemElement when we update the item.
            // In the past, similar things have been accomplished by adding the ItemElement
            // to a transient variable list like elementsToCreate/Delete, and then overriding update() in the facade
            // to also create or delete the associated ItemElements in elementsToCreate/Delete.
            if ((newParentItem == null)) {
                if (oldParentItem != null) {
                    isValid = false;
                    validString = "Item cannot be moved to root level of hierarchy";
                }

            } else {
                
                // check to see if parent item changed
                if (!newParentItem.equals(item.getParentMachineDesign())) {
<<<<<<< HEAD
                    UserInfo user = item.getOwnerUser();
                    ItemElement relationshipElement = null;
                    try {
                        relationshipElement = getControllerUtility().performMachineMove(newParentItem, item, user);
=======
                    UserInfo ownerUser = item.getOwnerUser();
                    ItemElement relationshipElement = null;
                    try {
                        relationshipElement = getControllerUtility().performMachineMove(newParentItem, item, ownerUser);
>>>>>>> a2d7beef
                        if (oldParentItem == null) {
                            // handle case where moving item from root level of hierarchy, 
                            // need to create new ItemElement for relationship 
                            // between new parent and child in database, so add to collection and
                            // facade will create ItemElement when updating the item.
<<<<<<< HEAD
                            item.getNewElementList().add(relationshipElement);
=======
                            item.getElementsToCreate().add(relationshipElement);
>>>>>>> a2d7beef
                        }
                    } catch (CdbException ex) {
                        isValid = false;
                        validString = "Exception moving item to new parent: " + ex.getMessage();
                    }
                }
            }
        }
        
        return new ValidInfo(isValid, validString);
    }
    
}<|MERGE_RESOLUTION|>--- conflicted
+++ resolved
@@ -176,17 +176,6 @@
         
         boolean validRow = (boolean) rowMap.get(KEY_IS_VALID);
         if (validRow) {
-<<<<<<< HEAD
-        
-            // get parent item specified in import spreadsheet
-            ItemDomainMachineDesign newParentItem = (ItemDomainMachineDesign) rowMap.get(PROPERTY_PARENT);
-            ItemDomainMachineDesign oldParentItem = item.getParentMachineDesign();
-            
-            // The following restrictions on moving items to/from root level of hierarchy
-            // are due to the persistence cascades for update.  To allow moving from the root
-            // level of the hierarchy, we'll need to call persistence create for the new ItemElement
-            // when we update the Item.  Similarly for moving to the root level, we'll
-=======
             
             // retrieve column values
             UserInfo importUser = (UserInfo) rowMap.get(KEY_USER);
@@ -216,7 +205,6 @@
             // validate move of item from oldParentItem to newParentItem
             ItemDomainMachineDesign oldParentItem = item.getParentMachineDesign();            
             // Ned said to disallow moving to root level for now. For moving to the root level, we'll
->>>>>>> a2d7beef
             // need to delete the existing ItemElement when we update the item.
             // In the past, similar things have been accomplished by adding the ItemElement
             // to a transient variable list like elementsToCreate/Delete, and then overriding update() in the facade
@@ -231,27 +219,16 @@
                 
                 // check to see if parent item changed
                 if (!newParentItem.equals(item.getParentMachineDesign())) {
-<<<<<<< HEAD
-                    UserInfo user = item.getOwnerUser();
-                    ItemElement relationshipElement = null;
-                    try {
-                        relationshipElement = getControllerUtility().performMachineMove(newParentItem, item, user);
-=======
                     UserInfo ownerUser = item.getOwnerUser();
                     ItemElement relationshipElement = null;
                     try {
                         relationshipElement = getControllerUtility().performMachineMove(newParentItem, item, ownerUser);
->>>>>>> a2d7beef
                         if (oldParentItem == null) {
                             // handle case where moving item from root level of hierarchy, 
                             // need to create new ItemElement for relationship 
                             // between new parent and child in database, so add to collection and
                             // facade will create ItemElement when updating the item.
-<<<<<<< HEAD
-                            item.getNewElementList().add(relationshipElement);
-=======
                             item.getElementsToCreate().add(relationshipElement);
->>>>>>> a2d7beef
                         }
                     } catch (CdbException ex) {
                         isValid = false;
