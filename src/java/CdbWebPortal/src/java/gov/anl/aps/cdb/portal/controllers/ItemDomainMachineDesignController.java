--- conflicted
+++ resolved
@@ -2617,19 +2617,12 @@
     protected DomainImportExportInfo initializeDomainExportInfo() {
 
         List<ImportExportFormatInfo> formatInfo = new ArrayList<>();
-<<<<<<< HEAD
-
-        formatInfo.add(new ImportExportFormatInfo("Machine Element Update Format", ImportHelperMachineItemUpdate.class
-        ));
-
-=======
         
         formatInfo.add(new ImportExportFormatInfo(
                 "Machine Element Update Format", ImportHelperMachineItemUpdate.class));
         formatInfo.add(new ImportExportFormatInfo(
                 "Machine Hierarchy Transfer Format", ImportHelperMachineHierarchy.class));
         
->>>>>>> 3ba3fe68
         String completionUrl = "/views/itemDomainMachineDesign/list?faces-redirect=true";
 
         return new DomainImportExportInfo(formatInfo, completionUrl);
