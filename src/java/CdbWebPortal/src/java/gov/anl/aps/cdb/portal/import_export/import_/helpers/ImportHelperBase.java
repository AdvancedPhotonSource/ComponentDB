/*
 * Copyright (c) UChicago Argonne, LLC. All rights reserved.
 * See LICENSE file.
 */
package gov.anl.aps.cdb.portal.import_export.import_.helpers;

import gov.anl.aps.cdb.common.exceptions.CdbException;
import gov.anl.aps.cdb.portal.controllers.CdbEntityController;
import gov.anl.aps.cdb.portal.controllers.ItemCategoryController;
import gov.anl.aps.cdb.portal.controllers.ItemDomainLocationController;
import gov.anl.aps.cdb.portal.controllers.ItemProjectController;
import gov.anl.aps.cdb.portal.controllers.ItemTypeController;
import gov.anl.aps.cdb.portal.controllers.UserGroupController;
import gov.anl.aps.cdb.portal.controllers.UserInfoController;
import gov.anl.aps.cdb.portal.import_export.export.objects.ExportColumnData;
import gov.anl.aps.cdb.portal.import_export.export.objects.FieldValueDifference;
import gov.anl.aps.cdb.portal.import_export.export.objects.FieldValueDifferenceMap;
import gov.anl.aps.cdb.portal.import_export.export.objects.FieldValueMap;
import gov.anl.aps.cdb.portal.import_export.export.objects.FieldValueMapResult;
import gov.anl.aps.cdb.portal.import_export.export.objects.GenerateExportResult;
import gov.anl.aps.cdb.portal.import_export.export.objects.HandleOutputResult;
import gov.anl.aps.cdb.portal.import_export.export.objects.handlers.OutputHandler;
import gov.anl.aps.cdb.portal.import_export.import_.objects.ColumnModeOptions;
import gov.anl.aps.cdb.portal.import_export.import_.objects.ColumnSpecInitInfo;
import gov.anl.aps.cdb.portal.import_export.import_.objects.specs.ColumnSpec;
import gov.anl.aps.cdb.portal.import_export.import_.objects.CreateInfo;
import gov.anl.aps.cdb.portal.import_export.import_.objects.ExportMode;
import gov.anl.aps.cdb.portal.import_export.import_.objects.HelperWizardOption;
import gov.anl.aps.cdb.portal.import_export.import_.objects.ImportInfo;
import gov.anl.aps.cdb.portal.import_export.import_.objects.ImportMode;
import gov.anl.aps.cdb.portal.import_export.import_.objects.InitializeInfo;
import gov.anl.aps.cdb.portal.import_export.import_.objects.InputColumnModel;
import gov.anl.aps.cdb.portal.import_export.import_.objects.handlers.InputHandler;
import gov.anl.aps.cdb.portal.import_export.import_.objects.OutputColumnModel;
import gov.anl.aps.cdb.portal.import_export.import_.objects.ValidInfo;
import gov.anl.aps.cdb.portal.import_export.import_.objects.specs.DomainItemTypeListColumnSpec;
import gov.anl.aps.cdb.portal.import_export.import_.objects.specs.BooleanColumnSpec;
import gov.anl.aps.cdb.portal.import_export.import_.objects.specs.IdOrNameRefColumnSpec;
import gov.anl.aps.cdb.portal.import_export.import_.objects.specs.IdOrNameRefListColumnSpec;
import gov.anl.aps.cdb.portal.import_export.import_.objects.specs.IntegerColumnSpec;
import gov.anl.aps.cdb.portal.import_export.import_.objects.specs.StringColumnSpec;
import gov.anl.aps.cdb.portal.model.db.entities.CdbEntity;
import gov.anl.aps.cdb.portal.model.db.entities.ItemDomainLocation;
import gov.anl.aps.cdb.portal.model.db.entities.UserGroup;
import gov.anl.aps.cdb.portal.model.db.entities.UserInfo;
import java.io.ByteArrayInputStream;
import java.io.ByteArrayOutputStream;
import java.io.IOException;
import java.io.InputStream;
import java.lang.reflect.Method;
import java.util.ArrayList;
import java.util.HashMap;
import java.util.HashSet;
import java.util.List;
import java.util.Map;
import java.util.Set;
import java.util.SortedMap;
import java.util.TreeMap;
import java.util.stream.Collectors;
import org.apache.logging.log4j.LogManager;
import org.apache.logging.log4j.Logger;
import org.apache.poi.ss.usermodel.Cell;
import org.apache.poi.ss.usermodel.CellType;
import org.apache.poi.ss.usermodel.ClientAnchor;
import org.apache.poi.ss.usermodel.Comment;
import org.apache.poi.ss.usermodel.CreationHelper;
import org.apache.poi.ss.usermodel.Drawing;
import org.apache.poi.ss.usermodel.RichTextString;
import org.apache.poi.ss.usermodel.Row;
import org.apache.poi.ss.usermodel.Sheet;
import org.apache.poi.ss.usermodel.Workbook;
import org.apache.poi.xssf.usermodel.XSSFSheet;
import org.apache.poi.xssf.usermodel.XSSFWorkbook;
import org.primefaces.model.DefaultStreamedContent;
import org.primefaces.model.DefaultTreeNode;
import org.primefaces.model.StreamedContent;
import org.primefaces.model.TreeNode;
import org.primefaces.model.file.UploadedFile;

/**
 *
 * @author craig
 */
public abstract class ImportHelperBase<EntityType extends CdbEntity, EntityControllerType extends CdbEntityController> {

    private static final Logger LOGGER = LogManager.getLogger(ImportHelperBase.class.getName());
    
    private static final String MODE_CREATE = "create";
    private static final String MODE_UPDATE = "update";
    private static final String MODE_DELETE = "delete";
    private static final String MODE_COMPARE = "compare";

    private static final String MODE_EXPORT = "export";
    private static final String MODE_TRANSFER = "transfer";

    private static final String HEADER_IS_VALID = "Is Valid";
    private static final String PROPERTY_IS_VALID = "isValidImportString";
    private static final String HEADER_VALID_STRING = "Validation Info";
    private static final String PROPERTY_VALID_STRING = "validStringImport";
    private static final String HEADER_DIFFS = "Changed Attributes";
    private static final String PROPERTY_DIFFS = "importDiffs";
    private static final String HEADER_ORIG = "Unchanged Attributes";
    private static final String PROPERTY_ORIG = "importUnchanged";
    private static final String HEADER_CREATE_ATTRIBUTES = "Attributes";
    
    protected static final String KEY_USER = "ownerDisplayName";
    protected static final String KEY_GROUP = "ownerUserGroupName";
    protected static final String KEY_EXISTING_ITEM_ID = "importExistingItemId";
    protected static final String KEY_DELETE_EXISTING_ITEM = "importDeleteExistingItem";
    protected static final String KEY_IS_VALID = "isValid";
    
    
    private static final String INDICATOR_COMMENT = "//";

    protected List<EntityType> rows = new ArrayList<>();
    private List<CdbEntity> exportEntityList;
    
    protected ImportMode importMode;
    protected ExportMode exportMode;
    
    private List<ColumnSpec> columnSpecs = null;
    
    protected SortedMap<Integer, InputColumnModel> inputColumnMap = new TreeMap<>();
    
    protected List<InputHandler> inputHandlers = null;
    
    private List<OutputColumnModel> outputColumns = new ArrayList<>();
    private List<OutputColumnModel> attributeModels = new ArrayList<>();
    
    private List<String> unchangeableProperties = new ArrayList<>();
    
    protected byte[] templateExcelFile = null;
    protected boolean validInput = true;
    private String validationMessage = "";
    private String summaryMessage = "";
    protected TreeNode rootTreeNode = new DefaultTreeNode("Root", null);
    private int numExpectedColumns = 0;
    private int itemCountForCurrentMode = -1;
    private List<HelperWizardOption> wizardOptions = null;
    
    private final Map<CdbEntity, Set<String>> itemNameMap = new HashMap<>();

    public ImportHelperBase() {
    }

    public List<EntityType> getRows() {
        return rows;
    }
    
    protected boolean nameInUse(CdbEntity item, String name) {
        Set<String> names = itemNameMap.get(item);
        if (names == null) {
            return false;
        } else if (names.contains(name)) {
            return true;
        } else {
            return false;
        }
    }

    protected void addNameInUse(CdbEntity item, String name) {
        Set<String> names = itemNameMap.get(item);
        if (names == null) {
            names = new HashSet<>();
            itemNameMap.put(item, names);
        }
        names.add(name);
    }

    public ValidInfo generateExportEntityList() {
        
        boolean isValid = true;
        String validString = "";
        
        List<EntityType> entityList = generateExportEntityList_();
        setExportEntityList((List<CdbEntity>) entityList);
        
        return new ValidInfo(isValid, validString);
    }
    
    protected List<EntityType> generateExportEntityList_() {
        return getEntityController().getExportEntityList();
    }

    public List<CdbEntity> getExportEntityList() {
        return exportEntityList;
    }
    
    public int getExportEntityCount() {
        if (exportEntityList == null) {
            return 0;
        } else {
            return exportEntityList.size();
        }
    }

    public void setExportEntityList(List<CdbEntity> exportEntityList) {
        this.exportEntityList = exportEntityList;
    }
    
    public ImportMode getImportMode() {
        if (importMode == null) {
            importMode  = ImportMode.CREATE;
        }
        return importMode;
    }
    
    public void setImportMode(String importModeString) {
        if (importModeString.equals(MODE_CREATE)) {
            importMode = ImportMode.CREATE;
        } else if (importModeString.equals(MODE_UPDATE)) {
            importMode = ImportMode.UPDATE;
        } else if (importModeString.equals(MODE_DELETE)) {
            importMode = ImportMode.DELETE;
        } else if (importModeString.equals(MODE_COMPARE)) {
            importMode = ImportMode.COMPARE;
        }
    }
    
    public ExportMode getExportMode() {
        if (exportMode == null) {
            exportMode  = ExportMode.EXPORT;
        }
        return exportMode;
    }
    
    public void setExportMode(String exportModeString) {
        if (exportModeString.equals(MODE_EXPORT)) {
            exportMode = ExportMode.EXPORT;
        } else if (exportModeString.equals(MODE_TRANSFER)) {
            exportMode = ExportMode.TRANSFER;
        }
    }
    
    public List<HelperWizardOption> getImportWizardOptions() {
        if (wizardOptions == null) {
            wizardOptions = new ArrayList<>();
            List<HelperWizardOption> helperOptions = initializeImportWizardOptions();
            for (HelperWizardOption option : helperOptions) {
                if (option.getMode() == getImportMode()) {
                    wizardOptions.add(option);
                }
            }
        }
        return wizardOptions;
    }
    
    /**
     * Initializes list of wizard options, overridden by subclasses to customize. 
     */
    protected List<HelperWizardOption> initializeImportWizardOptions() {
        return new ArrayList<>();
    }

    /**
     * Validates wizard options.  Overridden by subclasses to customize.
     */
    public ValidInfo validateImportWizardOptions() {
        return new ValidInfo(true, "");
    }
    
    public List<HelperWizardOption> getExportWizardOptions() {
        if (wizardOptions == null) {
            wizardOptions = new ArrayList<>();
            wizardOptions.addAll(initializeExportWizardOptions());
        }
        return wizardOptions;
    }
    
    /**
     * Initializes list of wizard options, overridden by subclasses to customize. 
     */
    protected List<HelperWizardOption> initializeExportWizardOptions() {
        return new ArrayList<>();
    }

    /**
     * Validates wizard options.  Overridden by subclasses to customize.
     */
    public ValidInfo validateExportWizardOptions() {
        return new ValidInfo(true, "");
    }
    
    /**
     * Handle options, subclasses override to customize.
     */
    public ValidInfo handleExportWizardOptions() {
        return new ValidInfo(true, "");
    }
    
    public List<OutputColumnModel> getTableViewColumns() {
        return outputColumns;
    }
    
    public boolean isValidInput() {
        return validInput;
    }
    
    public String getValidationMessage() {
        return validationMessage;
    }

    public String getSummaryMessage() {
        return summaryMessage;
    }

    private InitializeInfo initialize(
            int actualColumnCount,
            Map<Integer, String> headerValueMap) {
        
        List<InputColumnModel> inputColumns = new ArrayList<>();
        List<InputHandler> handlers = new ArrayList<>();
        List<OutputColumnModel> outputColumns = new ArrayList<>();
        
        List<ColumnSpec> columnSpecs = getColumnSpecs();   
        int colIndex = 0;
        ValidInfo validInfo = new ValidInfo(true, "");
        for (ColumnSpec spec : columnSpecs) {
            
            ColumnSpecInitInfo initInfo = spec.initialize(
                    colIndex, 
                    headerValueMap,
                    getImportMode());  
            
            if (!initInfo.getValidInfo().isValid()) {
                validInfo = initInfo.getValidInfo();
                break;
            } else {
                inputColumns.addAll(initInfo.getInputColumns());
                handlers.addAll(initInfo.getInputHandlers());
                
                // set validation table columns depending on  mode
                if (spec.isUsedForMode(getImportMode())) {
                    outputColumns.addAll(initInfo.getOutputColumns());
                }
                
                if (spec.isUnchangeable()) {
                    unchangeableProperties.add(spec.getHeader());
                }
            }
            
            colIndex = colIndex + initInfo.getNumColumns();   
        }
        
        numExpectedColumns = colIndex;
        
        return new InitializeInfo(inputColumns, handlers, outputColumns, validInfo);
    }
    
    private ValidInfo initializeHelper(
            int actualColumnCount,
            Map<Integer, String> headerValueMap) {
        
        InitializeInfo initInfo = initialize(actualColumnCount, headerValueMap);
        
        ValidInfo initValidInfo = initInfo.validInfo;
        if (initValidInfo.isValid()) {
            initializeInputColumns(initInfo.inputColumns);
            initializeInputHandlers(initInfo.inputHandlers);
            initializeOutputColumns(initInfo.outputColumns);
        }
        
        return initValidInfo;
    }
    
    private void initializeInputColumns(List<InputColumnModel> columns) {
        for (InputColumnModel col : columns) {
            inputColumnMap.put(col.getColumnIndex(), col);
        }
    }
    
    protected void initializeInputHandlers(List<InputHandler> specs) {        
        inputHandlers = specs;
    }
    
    protected void initializeOutputColumns(List<OutputColumnModel> columns) {
        
        // save all entity OutputColumnModels to attributeModels for used in generating attribute value map etc
        attributeModels.addAll(columns);
        
        // add attribute columns with display flag set for current mode
        for (OutputColumnModel columnModel : columns) {
            if (columnModel.isDisplayed()) {
                outputColumns.add(columnModel);
            }
        }
        
        // column handling for create mode
        if (getImportMode() == ImportMode.CREATE) {
            // add attributes column for displaying all attribute values in single column
            outputColumns.add(new OutputColumnModel(HEADER_CREATE_ATTRIBUTES, PROPERTY_DIFFS));
        }
        
        // column handling for update/compare modes
        else if ((getImportMode() == ImportMode.UPDATE) || (getImportMode() == ImportMode.COMPARE)) {
            // add column for unchanged attribute values
            outputColumns.add(new OutputColumnModel(HEADER_ORIG, PROPERTY_ORIG));
            // add column for changed attribute values
            outputColumns.add(new OutputColumnModel(HEADER_DIFFS, PROPERTY_DIFFS));
        }
        
        // column handling for delete mode
        else if (getImportMode() == ImportMode.DELETE) {
            // add diffs column for update/compare modes
            outputColumns.add(new OutputColumnModel(HEADER_DIFFS, PROPERTY_DIFFS));
        }
        
        // add validation info columns for all modes
        outputColumns.add(new OutputColumnModel(HEADER_IS_VALID, PROPERTY_IS_VALID));
        outputColumns.add(new OutputColumnModel(HEADER_VALID_STRING, PROPERTY_VALID_STRING));
        
    }

    /**
     * Returns the list of input columns for the download empty template file
     * feature.
     */
    protected List<InputColumnModel> getTemplateColumns() {

        List<InputColumnModel> columns = new ArrayList<>();
        
        List<ColumnSpec> columnSpecs = getColumnSpecs();
        int columnIndex = 0;
        for (ColumnSpec spec : columnSpecs) {
            int numColumns = spec.getInputTemplateColumns(columnIndex, columns);
            columnIndex = columnIndex + numColumns;
        }
        
        return columns;
    }
    
    protected void reset_() {
        // allow subclass to reset, by default do nothing
    }

    public void reset() {
        rows.clear();
        validInput = true;
        validationMessage = "";
        rootTreeNode = new DefaultTreeNode("Root", null);
        unchangeableProperties = new ArrayList<>();

        // allow subclass to reset
        reset_();
    }

    protected String appendToString(String toString, String s) {
        String result = "";
        if (!toString.isEmpty()) {
            result = toString + ". ";
        }
        result = result + s;
        return result;
    }
    
    protected String columnNameForIndex(int index) {
        InputColumnModel col = inputColumnMap.get(index);
        if (col != null) {
            return col.getName();
        } else {
            return "";
        }
    }
    
    protected String parseStringCell(Cell cell) {

        String parsedValue;

        if (cell == null) {
            parsedValue = null;
        } else {
            cell.setCellType(CellType.STRING);
            parsedValue = cell.getStringCellValue().trim();
            if ((!parsedValue.isEmpty()) && (parsedValue.charAt(0) == '\'')) {
                if (parsedValue.length() > 1) {
                    parsedValue = parsedValue.substring(1);
                } else {
                    parsedValue = "";
                }
            }
        }

        return parsedValue;
    }

    private String getTemplateExcelFilename() {
        return getFilenameBase() + " Template";
    }
    
    public StreamedContent getTemplateExcelFile() {
        if (templateExcelFile == null) {
            buildTemplateExcelFile();
        }
        InputStream inStream = new ByteArrayInputStream(templateExcelFile);
                
        DefaultStreamedContent.Builder builder = DefaultStreamedContent.builder();        
        builder.stream(() -> inStream); 
        builder.contentType("xlsx"); 
        builder.name(getTemplateExcelFilename() + ".xlsx"); 
        
        DefaultStreamedContent streamedContent = builder.build();       
        
        return streamedContent;         
    }

    private void buildTemplateExcelFile() {

        Workbook wb = new XSSFWorkbook();
        CreationHelper createHelper = wb.getCreationHelper();
        Sheet sheet = wb.createSheet("template");
        Drawing drawing = sheet.createDrawingPatriarch();
        Row headerRow = sheet.createRow(0);
        List<InputColumnModel> columns = getTemplateColumns();
        for (InputColumnModel col : columns) {
            
            Cell headerCell = headerRow.createCell(col.getColumnIndex());
            headerCell.setCellValue(col.getName());
            
            // set up box for comment/description
            ClientAnchor anchor = createHelper.createClientAnchor();
            anchor.setCol1(headerCell.getColumnIndex());
            anchor.setCol2(headerCell.getColumnIndex() + 2);
            anchor.setRow1(headerRow.getRowNum());
            anchor.setRow2(headerRow.getRowNum() + 3);
            
            Comment headerComment = drawing.createCellComment(anchor);
            RichTextString str = createHelper.createRichTextString(col.getDescription());
            headerComment.setString(str);
            headerCell.setCellComment(headerComment);
        }
        
        // add some documentation
        Row blankRow = sheet.createRow(1);
        Row commentRow = sheet.createRow(2);
        Cell commentCell = commentRow.createCell(0);
        commentCell.setCellValue("// Comment rows must begin with '//'.  Blank Rows are allowed.  Most ID columns also accept names or list of names, but names must be unique and cell value must be prefixed with '#' character.");

        try (ByteArrayOutputStream outStream = new ByteArrayOutputStream()) {
            wb.write(outStream);
            templateExcelFile = outStream.toByteArray();
        } catch (IOException ex) {
            LOGGER.error("buildTemplateExcelFile() " + ex);
        }
    }

    public GenerateExportResult generateExportFile() {
        
        boolean isValid = true;
        String validString = "";
        
        // get export content via output handlers for each column
        List<ExportColumnData> exportContent = new ArrayList<>();
        List<CdbEntity> entities = getExportEntityList();
        for (ColumnSpec spec : getColumnSpecs()) {
            OutputHandler handler = spec.getOutputHandler(getExportMode());
            if (handler == null) {                
                ValidInfo validInfo = new ValidInfo(false, "Unexpected error, no output handler for column: " + spec.getHeader());
                return new GenerateExportResult(validInfo, null);
            }
            
            HandleOutputResult handleOutputResult = handler.handleOutput(entities, getExportMode());
            if (!handleOutputResult.getValidInfo().isValid()) {                
                ValidInfo validInfo = new ValidInfo(false, handleOutputResult.getValidInfo().getValidString());
                return new GenerateExportResult(validInfo, null);
            }
            
            if ((handleOutputResult.getColumnData() == null) || 
                    (handleOutputResult.getColumnData().isEmpty())) {
                
                ValidInfo validInfo = new ValidInfo(false, "Unexpected error, no column data for column: " + spec.getHeader());
                return new GenerateExportResult(validInfo, null);
            }
            exportContent.addAll(handleOutputResult.getColumnData());
        }
        
        // create excel workbook
        Workbook wb = new XSSFWorkbook();
        CreationHelper createHelper = wb.getCreationHelper();
        Sheet sheet = wb.createSheet("export");
        Drawing drawing = sheet.createDrawingPatriarch();
        
        // create header row content
        int rowIndex = 0;
        int colIndex = 0;
        Row headerRow = sheet.createRow(rowIndex);
        for (ExportColumnData columnData : exportContent) {
            
            Cell headerCell = headerRow.createCell(colIndex);
            headerCell.setCellValue(columnData.getColumnName());
            
            // set up box for comment/description
            ClientAnchor anchor = createHelper.createClientAnchor();
            anchor.setCol1(headerCell.getColumnIndex());
            anchor.setCol2(headerCell.getColumnIndex() + 2);
            anchor.setRow1(headerRow.getRowNum());
            anchor.setRow2(headerRow.getRowNum() + 3);
            
            Comment headerComment = drawing.createCellComment(anchor);
            RichTextString str = createHelper.createRichTextString(columnData.getDescription());
            headerComment.setString(str);
            headerCell.setCellComment(headerComment);
            
            colIndex = colIndex + 1;
        }
        
        // create data row content, one column at a time
        colIndex = 0;
        for (ExportColumnData columnData : exportContent) {
            rowIndex = 1;
            for (String columnValue : columnData.getColumnValues()) {
                Row dataRow = sheet.getRow(rowIndex);
                if (dataRow == null) {
                    dataRow = sheet.createRow(rowIndex);
                }
                Cell dataCell = dataRow.createCell(colIndex);
                dataCell.setCellValue(columnValue);
                rowIndex = rowIndex + 1;
            }
            colIndex = colIndex + 1;
        }
        
        // create byte array containing excel binary file data
        byte[] exportFile = null;
        try (ByteArrayOutputStream outStream = new ByteArrayOutputStream()) {
            wb.write(outStream);
            exportFile = outStream.toByteArray();
        } catch (IOException ex) {
            LOGGER.error("generateExportFile() " + ex);
        }
        
        // create streamed content from byte array
        StreamedContent content = null;
        if (exportFile != null) {
            InputStream inStream = new ByteArrayInputStream(exportFile);
            
            DefaultStreamedContent.Builder builder = DefaultStreamedContent.builder();
            builder.stream(() -> inStream); 
            builder.contentType("xlsx"); 
            builder.name(getExportFilename() + ".xlsx");
            content = builder.build(); 
        } else {
            isValid = false;
            validString = "Unexpected error creating Excel file content";
        }
        
        ValidInfo validInfo = new ValidInfo(isValid, validString);
        return new GenerateExportResult(validInfo, content);
    }

    private FieldValueMapResult getFieldValueMap(EntityType entity) {
        
        boolean isValid = true;
        String validString = "";
        
        // get field values via reflection for each column
        FieldValueMap valueMap = new FieldValueMap();
        for (OutputColumnModel columnModel : attributeModels) {
            
            // get column property value using reflection, as is done in validation table
            String property = columnModel.getDomainProperty();
            Object returnValue = null;
            try {
                String methodName = "get" + property.substring(0,1).toUpperCase() 
                        + property.substring(1, property.length());
                Class c = entity.getClass();
                Method method = c.getMethod(methodName);
                returnValue = method.invoke(entity);
            } catch (Exception e) {
                ValidInfo validInfo = new ValidInfo(false, "Unexpected error getting attribute value for column: " 
                        + columnModel.getHeader());
                return new FieldValueMapResult(validInfo, valueMap);
            }
            
            if (returnValue == null) {
                returnValue = "";
            }
            
            valueMap.put(columnModel.getHeader(), returnValue.toString());            
        }
        
        ValidInfo validInfo = new ValidInfo(isValid, validString);
        return new FieldValueMapResult(validInfo, valueMap);
    }
    
    public List<String> getSheetNames(UploadedFile f) {
        
        List<String> sheetNames = new ArrayList<>();
        
        InputStream inputStream;
        XSSFWorkbook workbook;
        try {
            inputStream = f.getInputStream();
            workbook = new XSSFWorkbook(inputStream);
        } catch (IOException e) {
            LOGGER.info("error opening excel file: " + e);
            return sheetNames;
        }
        
        int numSheets = workbook.getNumberOfSheets();
        for (int i = 0 ; i < numSheets ; i++) {
            String sheetName = workbook.getSheetName(i);
            sheetNames.add(sheetName);
        }
        
        return sheetNames;
    }
    
//    /**
//     * Reads Excel "xls" file.  This is not currently used, but I added it for
//     * documentation in case we need to read that format.
//     */
//    protected boolean readXlsFileData(UploadedFile f) {
//
//        InputStream inputStream;
//        HSSFWorkbook workbook;
//        try {
//            inputStream = f.getInputStream();
//            workbook = new HSSFWorkbook(inputStream);
//        } catch (IOException e) {
//            return false;
//        }
//
//        HSSFSheet sheet = workbook.getSheetAt(0);
//
//        Iterator<Row> rowIterator = sheet.iterator();
//
//        parseSheet(rowIterator);
//
//        return true;
//    }

    public boolean readXlsxFileData(
            UploadedFile f, 
            String sheetName,
            int rowNumberHeader,
            int rowNumberFirstData,
            int rowNumberLastData) {

        InputStream inputStream;
        XSSFWorkbook workbook;
        try {
            inputStream = f.getInputStream();
            workbook = new XSSFWorkbook(inputStream);
        } catch (IOException e) {
            validInput = false;
            validationMessage = "Unable to open file " + f.getFileName();
            summaryMessage
                    = "Press 'Cancel' to terminate the import process and fix "
                    + "problems with spreadsheet file."
                    + " No new items will be created.";
            return false;
        }

        XSSFSheet sheet = workbook.getSheet(sheetName);
        if (sheet == null) {
            validInput = false;
            validationMessage = "Unable to open specified sheet " + sheetName;
            summaryMessage
                    = "Press 'Cancel' to terminate the import process and fix "
                    + "problems with spreadsheet file."
                    + " No new items will be created.";
            return false;
        }

        // validate specified row numbers, change user specified 1-based values to 0-based values for api, and set default values if not specified
        boolean validOptions = true;
        String optionMessage = "";
        
        if (rowNumberHeader == -1) {
            rowNumberHeader = 0;
        } else if ((rowNumberHeader < 1)
                || ((rowNumberFirstData != -1) && (rowNumberHeader >= rowNumberFirstData))
                || ((rowNumberLastData != -1) && (rowNumberHeader >= rowNumberLastData))) {
            validOptions = false;
            optionMessage = optionMessage
                    + "Header row must be greater than 0, and less than both data rows. ";
        } else {
                rowNumberHeader = rowNumberHeader - 1;
        }
        
        if (rowNumberFirstData == -1) {
            rowNumberFirstData = 1;
        } else  if ((rowNumberFirstData < 2) || 
                    ((rowNumberHeader != -1) && (rowNumberFirstData <= rowNumberHeader)) || 
                    ((rowNumberLastData != -1) && (rowNumberFirstData > rowNumberLastData))) {
            validOptions = false;
            optionMessage = optionMessage
                    + "First data row must be greater than 1, greater than header row, and less than or equal to last data row. ";
        } else {
            rowNumberFirstData = rowNumberFirstData - 1;
        }
        
        if (rowNumberLastData == -1) {
            rowNumberLastData = sheet.getLastRowNum();
        } else if ((rowNumberLastData < 2) || 
                    ((rowNumberHeader != -1) && (rowNumberLastData <= rowNumberHeader)) || 
                    ((rowNumberFirstData != -1) && (rowNumberFirstData > rowNumberLastData))) {
            validOptions = false;
            optionMessage = optionMessage
                    + "Last data row must be greater than 1, greater than header row, and greater than or equal to first data row. ";
        } else {
            rowNumberLastData = rowNumberLastData - 1;
        }
        
        if (!validOptions) {
            validInput = false;
            validationMessage = "Invalid row number options. " + optionMessage;
            summaryMessage
                    = "Press 'Cancel' to terminate the import process and fix "
                    + "problems with row number options."
                    + " No new items will be created.";
            return false;
        }
        
        parseSheet(sheet, rowNumberHeader, rowNumberFirstData, rowNumberLastData);
        return true;
    }
    
    private int getItemCountForCurrentMode() {
        
        if (itemCountForCurrentMode == -1) {
            int itemCount = 0;
            if (getImportMode() == ImportMode.DELETE) {
                for (EntityType entity : rows) {
                    if ((entity.getImportDeleteExistingItem() != null) && (entity.getImportDeleteExistingItem())) {
                        itemCount = itemCount + 1;
                    }
                }

            } else if (getImportMode() == ImportMode.UPDATE) {
                for (EntityType entity : rows) {
                    if (entity.hasImportUpdates()) {
                        itemCount = itemCount + 1;
                    }
                }

            } else {
                itemCount = rows.size();
            }
            itemCountForCurrentMode = itemCount;
        }
        
        return itemCountForCurrentMode;
    }
    
    protected void parseSheet(
            XSSFSheet sheet,
            int rowNumberHeader,
            int rowNumberFirstData,
            int rowNumberLastData) {

        int entityNum = 0;
        int invalidCount = 0;
        
        // pre-import hook for helper subclass
        ValidInfo preImportValidInfo = preImport();
        
        // parse / validate header row - initializes helper data structures based on actual columns
        Row headerRow = sheet.getRow(rowNumberHeader);
        ValidInfo headerValidInfo = parseHeader(headerRow);
        if (!headerValidInfo.isValid()) {
            validInput = false;
            validationMessage = headerValidInfo.getValidString();
            summaryMessage
                    = "Press 'Cancel' to terminate the import process and fix "
                    + "problems with import spreadsheet."
                    + " No action will be taken.";
            return;
        }
            
        // parse spreadsheet data rows
        for (int rowNumber = rowNumberFirstData ; rowNumber <= rowNumberLastData ; rowNumber ++) {
            Row row = sheet.getRow(rowNumber);
            if (row != null) {
                ValidInfo rowValidInfo = null;
                try {
                    rowValidInfo = parseRow(row);
                } catch (CdbException ex) {
                    validInput = false;
                    validationMessage = "Exception encountered for row: "
                            + rowNumber + ", message: "
                            + ex.getMessage();
                    summaryMessage
                            = " Press 'Cancel' to terminate the import process."
                            + " No new items will be created.";
                    return;
                }
                if (rowValidInfo != null) {
                    if (!rowValidInfo.isValid()) {
                        validInput = false;
                        invalidCount = invalidCount + 1;
                    }
                }
            }
        }
        
<<<<<<< HEAD
=======
        int itemCount = getItemCountForCurrentMode();                
        if (itemCount == 0) {
            // nothing to import, this will disable the "next" button
            validationMessage = appendToString(
                    validationMessage, 
                    "No rows contained in spreadsheet.");
        }
        
>>>>>>> 12756291
        String modeString = "";
        if (null != getImportMode()) {
            switch (getImportMode()) {
                case UPDATE:
                    modeString = "update";
                    break;
                case CREATE:
                    modeString = "create";
                    break;
                case DELETE:
                    modeString = "delete";
                    break;
                case COMPARE:
                    modeString = "compare";
                    break;
                default:
                    break;
            }
        }

        int itemCount = getItemCountForCurrentMode();                
        if (itemCount == 0) {
            // nothing to import, this will disable the "next" button
            validationMessage = appendToString(
                    validationMessage, 
                    "No rows found in spreadsheet for operation: " + modeString + ".");
        }
        
        if (validInput) {
            String pluralEnding = "";
            if (itemCount > 1) {
                pluralEnding = "s";
            }
            String summaryDetails = itemCount + " item" + pluralEnding + " ";
            
            String customSummaryDetails = getCustomSummaryDetails();
            if (!customSummaryDetails.isEmpty()) {
                summaryDetails = customSummaryDetails;
            }
            
            if (itemCount > 0) {
                summaryMessage
                        = "Press 'Next Step' to complete the "
                        + modeString
                        + " process. ";
                if (getImportMode() != ImportMode.COMPARE) {
                    summaryMessage = summaryMessage
                        + "This will " 
                        + modeString 
                        + " "
                        + summaryDetails
                        + " displayed in table above. This action cannot be undone.";
                }
            } else {
                summaryMessage = "Press 'Cancel' to terminate the "
                        + modeString
                        + " process. No action will be taken.";
            }
            
        } else {
            validationMessage = appendToString(
                    validationMessage, 
                    "Spreadsheet includes " + invalidCount + " invalid row(s).");
            summaryMessage = 
                    "Press 'Cancel' to terminate the "
                    + modeString
                    + " process and fix problems with spreadsheet." +
                    " No action will be taken.";
        }
    }
    
    /**
     * Allows subclass to customize summary details message.
     */
    protected String getCustomSummaryDetails() {
        return "";
    }
    
    /**
     * Checks that the number of values present in the name row matches the
     * expected number of columns.
     * @param row
     * @return 
     */
    private ValidInfo parseHeader(Row row) {
        
        boolean isValid = true;
        String validMessage = "";
        
        // get number of actual columns and read header row 
        // into map (columnIndex -> cellValue)
        int actualColumns = row.getLastCellNum();
        Map<Integer, String> headerValueMap = new HashMap<>();
        for (int colIndex = 0 ; colIndex < actualColumns ; ++colIndex) {
            Cell cell = row.getCell(colIndex);
            String cellValue = parseStringCell(cell);
            headerValueMap.put(colIndex, cellValue);
        }
        
        // initialize helper data structures
        ValidInfo initInfo = initializeHelper(actualColumns, headerValueMap);
        
        if (!initInfo.isValid()) {
            isValid = false;
            validMessage = initInfo.getValidString();
            
        } else {
            // check actual number of columns against expected number
            if (actualColumns < 0) {
                actualColumns = 0;
            }
            if (numExpectedColumns != actualColumns) {
                isValid = false;
                validMessage
                        = "Actual number of header row columns (" + actualColumns
                        + ") does not match expected number of columns ("
                        + numExpectedColumns + ")";
            }
        }
        
        return new ValidInfo(isValid, validMessage);
    }
    
    private List<InputHandler> getHandlersForCurrentMode() {
        // return only the handlers used for the current mode
        final ImportMode mode;
        if (getImportMode() == ImportMode.COMPARE) {
            mode = ImportMode.UPDATE;
        } else {
            mode = getImportMode();
        }
        return inputHandlers.stream().filter(
                h -> h.isUsedForMode(mode)).collect(Collectors.toList());
    }
    
    private ValidInfo parseRow(Row row) throws CdbException {

        boolean isValid = true;
        String validString = "";
        
        // parse each column value into a map (cellIndex -> cellValue)        
        int colIndex;
        Map<Integer, String> cellValueMap = new HashMap<>();
        for (InputColumnModel col : inputColumnMap.values()) {
            colIndex = col.getColumnIndex();
            Cell cell = row.getCell(colIndex);
            String cellValue = parseStringCell(cell);
            cellValueMap.put(colIndex, cellValue);
            
            // check that value is present for required columns
            if ((col.isRequiredForMode(getImportMode()))
                    && ((cellValue == null) || (cellValue.isEmpty()))) {

                isValid = false;
                validString = appendToString(validString,
                        "Required value missing for " + columnNameForIndex(col.getColumnIndex()));
            }
            
            // check that value not provided in column not used in this mode
            ImportMode mode = getImportMode();
            if (getImportMode() == ImportMode.COMPARE) {
                // for compare mode, check if the column is used for updating
                mode = ImportMode.UPDATE;
            }
            if ((!col.isUsedForMode(mode))
                    && ((cellValue != null) && (!cellValue.isEmpty()))) {    
                
                if (mode != ImportMode.DELETE) {       
                    // skip this requirement for delete mode
                    isValid = false;
                    validString = appendToString(validString,
                            "Value should not be specified in current mode for "
                            + columnNameForIndex(col.getColumnIndex()));
                }
            }
        }
        
        // skip blank and comment rows
        if (isBlankRow(cellValueMap) || isCommentRow(cellValueMap)) {
            return new ValidInfo(true, "");
        }
        
        // invoke each input handler to populate row dictionary (String key -> object)
        Map<String, Object> rowDict = new HashMap<>();
        rowDict.put(KEY_IS_VALID, true);
        for (InputHandler handler : getHandlersForCurrentMode()) {
            ValidInfo validInfo = handler.handleInput(row, cellValueMap, rowDict);
            if (!validInfo.isValid()) {
                validString = appendToString(validString, validInfo.getValidString());
                isValid = false;
                rowDict.put(KEY_IS_VALID, false);
            }
        }
        
        // handle parsed row as appropriate for mode
        EntityType entity;
        CreateInfo handleCreateInfo = handleParsedRow(rowDict);
        if (!handleCreateInfo.getValidInfo().isValid()) {
            isValid = false;
            validString = appendToString(validString, handleCreateInfo.getValidInfo().getValidString());
        }

        entity = (EntityType) handleCreateInfo.getEntity();
        if (entity == null) {
            String msg = validString;
            if (validString.equals("")) {
                msg = "failed to create or retrieve specified item";
            }
            throw new CdbException(msg);
            
        } else {
            entity.setIsValidImport(isValid);
            entity.setValidStringImport(validString);
            rows.add(entity);
        }

        return new ValidInfo(isValid, validString);
    }
    
    protected boolean isBlankRow(Map<Integer, String> cellValues) {
        for (String value : cellValues.values()) {
            if ((value != null) && (!value.isEmpty())) {
                return false;
            }
        }
        return true;
    }
    
    protected boolean isCommentRow(Map<Integer, String> cellValues) {
        String value = cellValues.get(0);
        if ((value != null) && (!value.isEmpty())) {
            if (value.trim().startsWith(INDICATOR_COMMENT)) {
                return true;
            }
        }
        return false;
    }
    
    private CreateInfo handleParsedRow(Map<String, Object> rowDict) throws CdbException {
        
        if (getImportMode() == ImportMode.CREATE) {
            return handleParsedRowCreateMode(rowDict);
            
        } else if ((getImportMode() == ImportMode.UPDATE) || (getImportMode() == ImportMode.COMPARE)) {
            return handleParsedRowUpdateCompareMode(rowDict);
            
        } else if (getImportMode() == ImportMode.DELETE) {
            return handleParsedRowDeleteMode(rowDict);
            
        }
        
        return new CreateInfo(null, false, "Unexpected import mode.");
    }
    
    private ValidInfo invokeHandlersToUpdateEntity(EntityType entity, Map<String, Object> rowDict) {
        
        boolean isValid = true;
        String validString = "";

        // invoke each input handler for current mode to update the entity with row dictionary values
        for (InputHandler handler : getHandlersForCurrentMode()) {
            ValidInfo validInfo = handler.updateEntity(rowDict, entity);
            if (!validInfo.isValid()) {
                validString = appendToString(validString, validInfo.getValidString());
                isValid = false;
            }
        }

        return new ValidInfo(isValid, validString);
    }
    
    private CreateInfo handleParsedRowDeleteMode(Map<String, Object> rowDict) throws CdbException {
        
        boolean isValid = true;
        String validString = "";

        // retrieve existing instance and check result
        CreateInfo createInfo = null;
        EntityType entity = null;
        createInfo = retrieveEntityInstance(rowDict);
        if (createInfo == null) {
            // indicates helper doesn't support delete mode
            String msg = "Import helper not properly configured to retrieve items for delete operation.";
            throw new CdbException(msg);
        }
        
        entity = (EntityType) createInfo.getEntity();
        if (entity == null) {
            // helper must return an instance for use in the validation table,
            // even if the specified item is not located
            String msg = "Unexpected error, import helper not properly configured to retrieve items for delete operation.";
            throw new CdbException(msg);
        }
        
        ValidInfo createValidInfo = createInfo.getValidInfo();
        if (!createValidInfo.isValid()) {
            return createInfo;
        }
        
        // set existing item id so it doesn't appear as a diff
        entity.setImportExistingItemId((Integer) rowDict.get(KEY_EXISTING_ITEM_ID));
        entity.setImportDeleteExistingItem((Boolean) rowDict.get(KEY_DELETE_EXISTING_ITEM));
        
        // capture item field values for display in validation table
        FieldValueMapResult result = getFieldValueMap(entity);
        if (!result.getValidInfo().isValid()) {
            isValid = false;
            validString = appendToString(
                    validString, 
                    "Field snapshot failed: " 
                            + result.getValidInfo().getValidString()); 
        }
        FieldValueMap fieldValueMap = result.getValueMap();
        
        // allow subclass to determine if deleting entity is valid
        ValidInfo deleteEntityValidInfo = validateDeleteEntityInstance(entity, rowDict);
        if (!deleteEntityValidInfo.isValid()) {
            validString = appendToString(validString, deleteEntityValidInfo.getValidString());
            isValid = false;
        }
        
        // allow subclass to take appropriate action on deleting the entity, beyond calling destroy
        ValidInfo deleteEntityInfo = deleteEntityInstance(entity, rowDict);
        if (!deleteEntityInfo.isValid()) {
            isValid = false;
            validString = appendToString(validString, deleteEntityInfo.getValidString());
        }

        // invoke each input handler to update the entity with row dictionary values
        ValidInfo updateValidInfo = invokeHandlersToUpdateEntity(entity, rowDict);
        if (!updateValidInfo.isValid()) {
            validString = appendToString(validString, updateValidInfo.getValidString());
            isValid = false;
        }
        
        // display field values as diffs
        String diffString = "";
        boolean first = true;
        for (String key : fieldValueMap.keySet()) {
            if (!first) {
                diffString = diffString + "<br>";
            } else {
                first = false;
            }
            String value = fieldValueMap.get(key);
            diffString = diffString + key + ": ";
            diffString = diffString + "<span style=\"color:red\">";
            diffString = diffString + "'" + value + "'";
            diffString = diffString + "</span>";
        }

        if (entity.getImportDeleteExistingItem()) {
            entity.setImportDiffs(diffString);
        } else {
            entity.setImportDiffs("Item not specified for deletion.");
        }

        return new CreateInfo(entity, isValid, validString);
    }
    
    private CreateInfo handleParsedRowUpdateCompareMode(Map<String, Object> rowDict) throws CdbException {
        
        boolean isValid = true;
        String validString = "";
    
        // retrieve existing instance and check result
        CreateInfo createInfo = null;
        EntityType entity = null;
        createInfo = retrieveEntityInstance(rowDict);
        if (createInfo == null) {
            // indicates helper doesn't support update mode
            String msg = "Import helper does not support update operation.";
            throw new CdbException(msg);
        }
        
        entity = (EntityType) createInfo.getEntity();
        if (entity == null) {
            // helper must return an instance for use in the validation table,
            // even if the specified item is not located
            String msg = "Import helper not properly configured to retrieve items for update operation (override newInvalidUpdateInstance?).";
            throw new CdbException(msg);
        }
        
        // set existing item id so it appears in validation table for retrieval errors, and doesn't appear as a diff for other cases
        entity.setImportExistingItemId((Integer) rowDict.get(KEY_EXISTING_ITEM_ID));        
        
        ValidInfo createValidInfo = createInfo.getValidInfo();
        if (!createValidInfo.isValid()) {
            return createInfo;
        }
                
        // capture item field values for comparison later with updated field values
        FieldValueMapResult preUpdateValueMapResult = getFieldValueMap(entity);
        if (!preUpdateValueMapResult.getValidInfo().isValid()) {
            isValid = false;
            validString = appendToString(
                    validString, 
                    "Pre update field snapshot failed: " 
                            + preUpdateValueMapResult.getValidInfo().getValidString()); 
        }
        FieldValueMap preUpdateMap = preUpdateValueMapResult.getValueMap();
        
        // allow subclass to manipulate the retrieved entity
        ValidInfo updateEntityValidInfo = null;
        updateEntityValidInfo = updateEntityInstance(entity, rowDict);
        if (!updateEntityValidInfo.isValid()) {
            validString = appendToString(validString, updateEntityValidInfo.getValidString());
            isValid = false;
        }

        // invoke each input handler to update the entity with row dictionary values
        ValidInfo updateValidInfo = invokeHandlersToUpdateEntity(entity, rowDict);
        if (!updateValidInfo.isValid()) {
            validString = appendToString(validString, updateValidInfo.getValidString());
            isValid = false;
        }
        
        // capture item field values for comparison with original field values
        FieldValueMapResult postUpdateValueMapResult = getFieldValueMap(entity);
        if (!postUpdateValueMapResult.getValidInfo().isValid()) {
            isValid = false;
            validString = appendToString(
                    validString,
                    "Post update field snapshot failed: "
                    + postUpdateValueMapResult.getValidInfo().getValidString());
        }
        FieldValueMap postUpdateMap = postUpdateValueMapResult.getValueMap();

        // capture differences between original and updated values
        FieldValueDifferenceMap fieldDiffMap = FieldValueMap.difference(preUpdateMap, postUpdateMap);

        // flag entities with changes so we can ignore the ones that don't
        if (fieldDiffMap.keySet().isEmpty()) {
            entity.hasImportUpdates(false);
        } else {
            entity.hasImportUpdates(true);
        }

        // set unchanged values on entity
        String unchangedString = "";
        boolean first = true;
        for (String key : preUpdateMap.keySet()) {
            if (!fieldDiffMap.keySet().contains(key)) {
                String value = preUpdateMap.get(key);
                if ((value != null) && (!value.isEmpty())) {
                    if (!first) {
                        unchangedString = unchangedString + "<br>";
                    } else {
                        first = false;
                    }
                    unchangedString = unchangedString + key + ": ";
                    unchangedString = unchangedString + "<span style=\"color:green\">";
                    unchangedString = unchangedString + "'" + value + "'";
                    unchangedString = unchangedString + "</span>";
                }
            }
        }
        entity.setImportUnchanged(unchangedString);

        // set update diffs string on entity if there are diffs        
        String diffString = "";
        first = true;
        for (String key : fieldDiffMap.keySet()) {
            if (!first) {
                diffString = diffString + "<br>";
            } else {
                first = false;
            }
            FieldValueDifference diff = fieldDiffMap.get(key);

            // check for unchangeable property
            if (unchangeableProperties.contains(key)) {
                isValid = false;
                validString = appendToString(
                        validString,
                        "Value cannot be changed for column: " + key);
            }

            // add to diff string
            diffString = diffString + key + ": ";
            diffString = diffString + "<span style=\"color:red\">";
            diffString = diffString + "'" + diff.getOldValue() + "'";
            diffString = diffString + "</span>";
            diffString = diffString + " -> ";
            diffString = diffString + "<span style=\"color:green\">";
            diffString = diffString + "'" + diff.getNewValue() + "'";
            diffString = diffString + "</span>";
        }

        if (entity.hasImportUpdates()) {

            entity.setImportDiffs(diffString);

            // skip uniqueness checks for rows without updates, or if row is already invalid
            if (isValid) {
                ValidInfo uniqueValidInfo = checkEntityUniqueness(entity);
                if (!uniqueValidInfo.isValid()) {
                    isValid = false;
                    validString = appendToString(validString, uniqueValidInfo.getValidString());
                }
            }
        } else {
            entity.setImportDiffs("No updates detected for item.");
        }

        return new CreateInfo(entity, isValid, validString);
    }
    
    private CreateInfo handleParsedRowCreateMode(Map<String, Object> rowDict) throws CdbException {
        
        boolean isValid = true;
        String validString = "";

        // create new instance and check result
        CreateInfo createInfo = null;
        EntityType newEntity = null;
        createInfo = createEntityInstance(rowDict);
        newEntity = (EntityType) createInfo.getEntity();
// this code doesn't seem to belong here, we are checking later if the new instance is invalid
// returning here causes an exception downstream, so that only an error message is displayed for the failed row
// instead of showing the validation table for all rows
//        if (!createInfo.getValidInfo().isValid()) {
//            return new CreateInfo(null, false, createInfo.getValidInfo().getValidString());
//        }
        if (newEntity == null) {
            // helper must return an instance for use in the validation table,
            // even if there is an error creating the entity
            String msg = createInfo.getValidInfo().getValidString();
            if (msg == null) {
                msg = "Import helper not properly configured to create items for import operation.";
            }
            throw new CdbException(msg);
        }
            
        ValidInfo createValidInfo = createInfo.getValidInfo();
        if (!createValidInfo.isValid()) {
            validString = appendToString(validString, createValidInfo.getValidString());
            isValid = false;
            
        }

        // invoke each input handler to update the entity with row dictionary values
        ValidInfo updateValidInfo = invokeHandlersToUpdateEntity(newEntity, rowDict);
        if (!updateValidInfo.isValid()) {
            validString = appendToString(validString, updateValidInfo.getValidString());
            isValid = false;
        }

        ValidInfo uniqueValidInfo = checkEntityUniqueness(newEntity);
        if (!uniqueValidInfo.isValid()) {
            isValid = false;
            validString = appendToString(validString, uniqueValidInfo.getValidString());
        }
        
        // create string for attributes column using map of attribute names and values
        if (useCreateAttributesColumn()) {
            
            // capture attribute field values in map
            FieldValueMapResult attributeMapResult = getFieldValueMap(newEntity);
            if (!attributeMapResult.getValidInfo().isValid()) {
                isValid = false;
                validString = appendToString(validString,
                        "Attribute snapshot failed: "
                        + attributeMapResult.getValidInfo().getValidString());
            }
            FieldValueMap attributeMap = attributeMapResult.getValueMap();

            String attribString = "";
            boolean first = true;
            for (String key : attributeMap.keySet()) {
                String attributeValue = attributeMap.get(key);
                if ((attributeValue != null) && (!attributeValue.isEmpty())) {
                    if (!first) {
                        attribString = attribString + "<br>";
                    } else {
                        first = false;
                    }
                    attribString = attribString + key + ": ";
                    attribString = attribString + "'" + attributeValue + "'";
                }
            }

            newEntity.setImportDiffs(attribString);
        }
            
        return new CreateInfo(newEntity, isValid, validString);
    }
    
    private ValidInfo checkEntityUniqueness(EntityType entity) {
        
        boolean isValid = true;
        String validString = "";
        
        if (rows.contains(entity)) {
            // check for duplicates in spreadsheet rows
            validString = appendToString(validString, "Duplicates another row in spreadsheet.");
            isValid = false;
            
        } else {
            // check for existing duplicates in database
            try {
                getEntityController().checkItemUniqueness(entity);
            } catch (CdbException ex) {
                if (ex.getErrorMessage().startsWith("Uniqueness check not implemented by controller")) {
                    // ignore this?
                } else {
                    validString = appendToString(validString, ex.getMessage());
                    isValid = false;
                }
            }
        }

        return new ValidInfo(isValid, validString);
    }
    
    /**
     * Provides callback for helper subclass to handle the result of a parsed row
     * at the entity level.  The subclass can update one field of the entity based
     * on the value in some other field, for example.  Default behavior is to
     * do nothing, subclasses override to customize.
     * @param e
     * @return 
     */
    protected ValidInfo postParseRow(EntityType e) {
        return new ValidInfo(true, "");
    }
    
    /**
     * Returns type name to use for successful create message.  Subclasses override to customize.
     * @return 
     */
    protected String getCreateMessageTypeName() {
        return getEntityController().getDisplayEntityTypeName().toLowerCase() + " item";
    }
    
    public ImportInfo importData() {

        EntityControllerType controller = this.getEntityController();
        
        String message = "";
        String modeString = "";
        try {
            if (getImportMode() == ImportMode.CREATE) {
                controller.createList(rows, false, getCreateMessageTypeName());
                modeString = "created";
                ValidInfo result = postCreate();
                message = appendToString(message, result.getValidString());
            } else if (getImportMode() == ImportMode.UPDATE) {
                updateList();
                modeString = "updated";
            } else if (getImportMode() == ImportMode.DELETE) {
                deleteList();
                modeString = "deleted";
            } else if (getImportMode() == ImportMode.COMPARE) {
                modeString = "compared";
            }

        } catch (CdbException | RuntimeException ex) {
            return new ImportInfo(false, "Import failed. " + ex.getClass().getName());
        }
        
        int itemCount = getItemCountForCurrentMode();
        
        String pluralEnding = "";
        if (itemCount > 1) {
            pluralEnding = "s";
        }
        
        if (getImportMode() != ImportMode.COMPARE) {
            message = "Operation succeeded, " + modeString + " " + itemCount + " instance" + pluralEnding + ".";
        } else {
            message = "Comparison complete.";
        }
        
        return new ImportInfo(true, message);
    }
    
    /**
     * Specifies helper class format name to use in GUI.  Default returns empty
     * string, subclasses override to customize.  Note that this is currently
     * specified in call to ImportFormatInfo constructor, but should change
     * subclasses to override this method instead as we add import update support.
     */
    public static String getFormatName() {
        return "";
    }
    
    /**
     * Specifies whether helper supports creation of new instances.  Defaults
     * to true. Subclasses override to customize.
     */
    public boolean supportsModeCreate() {
        return true;
    }

    /**
     * Specifies whether helper supports updating existing instances.  Defaults
     * to false. Subclasses override to customize.
     */
    public boolean supportsModeUpdate() {
        return false;
    }

    /**
     * Specifies whether helper supports deleting existing instances.  Defaults
     * to false. Subclasses override to customize.
     */
    public boolean supportsModeDelete() {
        return false;
    }

    /**
     * Specifies whether helper supports export.
     * Subclasses override to customize.
     */
    public boolean supportsModeExport() {
        return true;
    }

    /**
     * Specifies whether helper supports exporting a transfer format.
     * Subclasses override to customize.
     */
    public boolean supportsModeTransfer() {
        return false;
    }
    
    /**
     * Specifies whether to use a single column for attribute values in create mode,
     * or one column per attribute if false. Subclasses override to customize.
     */
    public boolean useCreateAttributesColumn() {
        return true;
    }

    /**
     * Provides pre-import hook for subclasses to override, e.g., to migrate
     * metadata property fields etc.
     */
    protected ValidInfo preImport() {
        return new ValidInfo(true, "");
    }
    
    /**
     * Return an invalid instance for use in the validation table if creation/retrieval fails.
     * Subclasses override to customize.
     * @return 
     */
    protected EntityType newInvalidUpdateInstance() {
//        return null;
        return (EntityType) getEntityController().createEntityInstance();
    }

    /**
     * Specifies whether to display components on import wizard's select file tab
     * for customizing row numbers for header and first/last data rows.
     * Subclass overrides to return true for row number customization.
     */
    public boolean renderRowNumberCustomzationOptions() {
        return false;
    }
    
    /**
     * Specifies whether the subclass will provide a tree view. Returns true if
     * there are children of the root tree node, meaning that the subclass built
     * the tree model during parsing.
     */
    public boolean hasTreeView() {
        return getRootTreeNode().getChildCount() > 0;
    }
    
    public TreeNode getRootTreeNode() {
        return rootTreeNode;
    }
    
    protected CreateInfo createEntityInstance(Map<String, Object> rowMap) {
        throw new UnsupportedOperationException("Helper does not implement createEntityInstance().");
    }
    
    /**
     * Provides callback for helper subclass to do post processing after the
     * import commit completes.  For example, the helper may need to update some
     * attribute of the imported rows based on the identifier created during the
     * database commit. Default behavior is to do nothing, subclasses override to
     * customize.
     * @return 
     */
    protected ValidInfo postCreate() {
        return new ValidInfo(true, "");
    }
    
    /**
     * Retrieves entity instance using values in rowMap.  Default implementation
     * returns null if helper is not configured to support update mode, otherwise
     * provides generic mechanism for looking up by id.  To customize, subclasses
     * can override this method, or invoke it and customize further using the result.
     */
    protected CreateInfo retrieveEntityInstance(Map<String, Object> rowMap) {
        
        if (!supportsModeUpdate()) {
            return null;
        }
        
        boolean isValid = true;
        String validString = "";
        
        EntityType existingItem = null;
        Integer itemId = (Integer) rowMap.get(KEY_EXISTING_ITEM_ID);
        if (itemId != null) {
            existingItem = (EntityType) getEntityController().findById(itemId);
            if (existingItem == null) {
                existingItem = newInvalidUpdateInstance();
                isValid = false;
                validString = "Unable to retrieve existing item with id: " + itemId;
            } else {
                if (existingItem.getIsItemDeleted()) {                    
//                    existingItem = newInvalidUpdateInstance();
                    isValid = false;
                    validString = "Item with id: " + itemId + " is deleted";
                }
            }
        } else {
            existingItem = newInvalidUpdateInstance();
            isValid = false;
            validString = "Must specify existing id to update item";
        }
        
        return new CreateInfo(existingItem, isValid, validString);
    }
    
    /**
     * Allows subclass to manipulate entity during update process. Default implementation
     * does nothing.
     */
    protected ValidInfo updateEntityInstance(EntityType entity, Map<String, Object> rowMap) {
        return new ValidInfo(true, "");
    }
    
    /**
     * Allows subclass to determine whether it is valid to delete specified entity. Default implementation
     * uses CdbEntity.isDeleteAllowed().
     */
    protected ValidInfo validateDeleteEntityInstance(EntityType entity, Map<String, Object> rowMap) {
        boolean isValid = true;
        String validStr = "";
        ValidInfo deleteAllowedInfo = entity.isDeleteAllowed();
        if (!deleteAllowedInfo.isValid()) {
            isValid = false;
            validStr = "Item cannot be deleted. " + deleteAllowedInfo.getValidString();
        }
        return new ValidInfo(isValid, validStr);
    }
    
    /**
     * Allows subclass to take domain-specific action before destroy is called to delete the entity.
     * Default implementation does nothing.
     */
    protected ValidInfo deleteEntityInstance(EntityType entity, Map<String, Object> rowMap) {
        return new ValidInfo(true, "");
    }
    
    /**
     * Updates list of items in update mode.  Allows subclasses to override with
     * custom behavior.
     */
    protected void updateList() throws CdbException, RuntimeException {
        List<EntityType> updateEntities = new ArrayList<>();
        for (EntityType entity : rows) {
            if (entity.hasImportUpdates()) {
                updateEntities.add(entity);
            }
        }
        EntityControllerType controller = this.getEntityController();
        if (!updateEntities.isEmpty()) {
            controller.updateList(updateEntities, getCreateMessageTypeName());
        }
    }
    
    /**
     * Deletes list of items in delete mode.  Allows subclasses to override with
     * custom behavior.
     */
    protected void deleteList() throws CdbException, RuntimeException {
        
        List<EntityType> deleteEntities = new ArrayList<>();
        for (EntityType entity : rows) {
            if (entity.getImportDeleteExistingItem()) {
                deleteEntities.add(entity);
            }
        }                
        
        EntityControllerType controller = this.getEntityController();
        if (!deleteEntities.isEmpty()) {
            controller.destroyList(deleteEntities, null, getCreateMessageTypeName());
        }
    }
    
    public String getExportFilename() {
        if (getExportMode() == ExportMode.TRANSFER) {
            return getFilenameBase() + " Transfer";
        } else {
            return getFilenameBase() + " Export";
        }
    }
    
    public IdOrNameRefColumnSpec ownerUserColumnSpec() {
        return new IdOrNameRefColumnSpec(
                "Owner User", 
                KEY_USER, 
                "setOwnerUser", 
                "ID or name of CDB owner user. Name must be unique and prefixed with '#'.", 
                "getOwnerUser", 
                "getOwnerUsername",
                ColumnModeOptions.rCREATErUPDATE(),
                UserInfoController.getInstance(), 
                UserInfo.class, 
                "");
    }
    
    public IdOrNameRefColumnSpec ownerGroupColumnSpec() {
        return new IdOrNameRefColumnSpec(
                "Owner Group", 
                KEY_GROUP, 
                "setOwnerUserGroup", 
                "ID or name of CDB owner user group. Name must be unique and prefixed with '#'.", 
                "getOwnerUserGroup", 
                null, // exportTransferGetterMethod not needed here because UserGroup.toString() gives us what we want
                ColumnModeOptions.rCREATErUPDATE(), 
                UserGroupController.getInstance(), 
                UserGroup.class, 
                "");
    }
    
    public IdOrNameRefListColumnSpec projectListColumnSpec() {
        return new IdOrNameRefListColumnSpec(
                "Project", 
                "itemProjectString", 
                "setItemProjectList", 
                "Comma-separated list of IDs of CDB project(s). Name must be unique and prefixed with '#'.", 
                "getItemProjectList",
                "getItemProjectNameList",
                ColumnModeOptions.rCREATErUPDATE(), 
                ItemProjectController.getInstance(), 
                List.class, 
                "");
    }
    
    public IdOrNameRefListColumnSpec technicalSystemListColumnSpec(String domainName) {
        return new IdOrNameRefListColumnSpec(
                "Technical System", 
                "itemCategoryString", 
                "setItemCategoryListImport", 
                "Numeric ID of CDB technical system. Name must be unique and prefixed with '#'.", 
                "getItemCategoryList",
                "getItemCategoryNameList",
                ColumnModeOptions.oCREATEoUPDATE(), 
                ItemCategoryController.getInstance(), 
                List.class, 
                domainName);
    }
    
    public IdOrNameRefListColumnSpec functionListColumnSpec(String domainName) {
        return new IdOrNameRefListColumnSpec(
                "Function", 
                "itemTypeString", 
                "setItemTypeList", 
                "Numeric ID of CDB technical system. Name must be unique and prefixed with '#'.", 
                "getItemTypeList",
                "getItemTypeNameList",
                ColumnModeOptions.oCREATEoUPDATE(), 
                ItemTypeController.getInstance(), 
                List.class, 
                domainName);
    }
    
    public IdOrNameRefColumnSpec locationColumnSpec() {
        return new IdOrNameRefColumnSpec(
                "Location", 
                "importLocationItemString", 
                "setImportLocationItem", 
                "Item location.", 
                "getExportLocation", null,
                ColumnModeOptions.oCREATEoUPDATE(), 
                ItemDomainLocationController.getInstance(), 
                ItemDomainLocation.class, 
                "");
    }
    
    public StringColumnSpec locationDetailsColumnSpec() {
        return new StringColumnSpec(
                "Location Details", 
                "locationDetails", 
                "setLocationDetails", 
                "Location details for item.", 
                "getExportLocationDetails",
                ColumnModeOptions.oCREATEoUPDATE(), 
                64);
    }
    
    public IntegerColumnSpec existingItemIdColumnSpec() {
        return new IntegerColumnSpec(
                "Existing Item ID", 
                KEY_EXISTING_ITEM_ID, 
                "setImportExistingItemId", 
                "CDB ID of existing item to update.", 
                "getId",
                ColumnSpec.BLANK_COLUMN_EXPORT_METHOD,
                ColumnModeOptions.rdUPDATErdDELETErdCOMPARE());
    }

    public BooleanColumnSpec deleteExistingItemColumnSpec() {
        return new BooleanColumnSpec(
                "Delete Existing Item", 
                KEY_DELETE_EXISTING_ITEM, 
                "setImportDeleteExistingItem", 
                "Specify TRUE to delete existing item in delete mode.",
                null,
                ColumnModeOptions.rDELETE());
    }
    
    public DomainItemTypeListColumnSpec domainItemTypeListColumnSpec(List<ColumnModeOptions> options) {        
        return new DomainItemTypeListColumnSpec(options);
    }
    
    private List<ColumnSpec> getColumnSpecs() {
        if (columnSpecs == null) {
            columnSpecs = initColumnSpecs();
        }
        return columnSpecs;
    }

    protected abstract List<ColumnSpec> initColumnSpecs();
    
    public abstract EntityControllerType getEntityController();
    
    public abstract String getFilenameBase();
    
}<|MERGE_RESOLUTION|>--- conflicted
+++ resolved
@@ -894,8 +894,6 @@
             }
         }
         
-<<<<<<< HEAD
-=======
         int itemCount = getItemCountForCurrentMode();                
         if (itemCount == 0) {
             // nothing to import, this will disable the "next" button
@@ -904,7 +902,6 @@
                     "No rows contained in spreadsheet.");
         }
         
->>>>>>> 12756291
         String modeString = "";
         if (null != getImportMode()) {
             switch (getImportMode()) {
