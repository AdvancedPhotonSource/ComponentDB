/*
 * Copyright (c) UChicago Argonne, LLC. All rights reserved.
 * See LICENSE file.
 */
package gov.anl.aps.cdb.portal.import_export.import_.helpers;

import gov.anl.aps.cdb.common.exceptions.CdbException;
import gov.anl.aps.cdb.portal.controllers.CdbEntityController;
import gov.anl.aps.cdb.portal.controllers.ItemCategoryController;
import gov.anl.aps.cdb.portal.controllers.ItemDomainLocationController;
import gov.anl.aps.cdb.portal.controllers.ItemProjectController;
import gov.anl.aps.cdb.portal.controllers.ItemTypeController;
import gov.anl.aps.cdb.portal.controllers.UserGroupController;
import gov.anl.aps.cdb.portal.controllers.UserInfoController;
import gov.anl.aps.cdb.portal.import_export.export.objects.ExportColumnData;
import gov.anl.aps.cdb.portal.import_export.export.objects.FieldValueDifference;
import gov.anl.aps.cdb.portal.import_export.export.objects.FieldValueDifferenceMap;
import gov.anl.aps.cdb.portal.import_export.export.objects.FieldValueMap;
import gov.anl.aps.cdb.portal.import_export.export.objects.FieldValueMapResult;
import gov.anl.aps.cdb.portal.import_export.export.objects.GenerateExportResult;
import gov.anl.aps.cdb.portal.import_export.export.objects.HandleOutputResult;
import gov.anl.aps.cdb.portal.import_export.export.objects.handlers.OutputHandler;
import gov.anl.aps.cdb.portal.import_export.import_.objects.ColumnModeOptions;
import gov.anl.aps.cdb.portal.import_export.import_.objects.ColumnSpecInitInfo;
import gov.anl.aps.cdb.portal.import_export.import_.objects.specs.ColumnSpec;
import gov.anl.aps.cdb.portal.import_export.import_.objects.CreateInfo;
import gov.anl.aps.cdb.portal.import_export.import_.objects.ExportMode;
import gov.anl.aps.cdb.portal.import_export.import_.objects.HelperWizardOption;
import gov.anl.aps.cdb.portal.import_export.import_.objects.ImportInfo;
import gov.anl.aps.cdb.portal.import_export.import_.objects.ImportMode;
import gov.anl.aps.cdb.portal.import_export.import_.objects.InitializeInfo;
import gov.anl.aps.cdb.portal.import_export.import_.objects.InputColumnModel;
import gov.anl.aps.cdb.portal.import_export.import_.objects.handlers.InputHandler;
import gov.anl.aps.cdb.portal.import_export.import_.objects.OutputColumnModel;
import gov.anl.aps.cdb.portal.import_export.import_.objects.ValidInfo;
import gov.anl.aps.cdb.portal.import_export.import_.objects.specs.DomainItemTypeListColumnSpec;
import gov.anl.aps.cdb.portal.import_export.import_.objects.specs.BooleanColumnSpec;
import gov.anl.aps.cdb.portal.import_export.import_.objects.specs.IdOrNameRefColumnSpec;
import gov.anl.aps.cdb.portal.import_export.import_.objects.specs.IdOrNameRefListColumnSpec;
import gov.anl.aps.cdb.portal.import_export.import_.objects.specs.IntegerColumnSpec;
import gov.anl.aps.cdb.portal.import_export.import_.objects.specs.StringColumnSpec;
import gov.anl.aps.cdb.portal.model.db.entities.CdbEntity;
import gov.anl.aps.cdb.portal.model.db.entities.ItemDomainLocation;
import gov.anl.aps.cdb.portal.model.db.entities.UserGroup;
import gov.anl.aps.cdb.portal.model.db.entities.UserInfo;
import java.io.ByteArrayInputStream;
import java.io.ByteArrayOutputStream;
import java.io.IOException;
import java.io.InputStream;
import java.lang.reflect.Method;
import java.util.ArrayList;
import java.util.HashMap;
import java.util.HashSet;
import java.util.List;
import java.util.Map;
import java.util.Set;
import java.util.SortedMap;
import java.util.TreeMap;
import java.util.stream.Collectors;
import org.apache.logging.log4j.LogManager;
import org.apache.logging.log4j.Logger;
import org.apache.poi.ss.usermodel.Cell;
import org.apache.poi.ss.usermodel.CellType;
import org.apache.poi.ss.usermodel.ClientAnchor;
import org.apache.poi.ss.usermodel.Comment;
import org.apache.poi.ss.usermodel.CreationHelper;
import org.apache.poi.ss.usermodel.Drawing;
import org.apache.poi.ss.usermodel.RichTextString;
import org.apache.poi.ss.usermodel.Row;
import org.apache.poi.ss.usermodel.Sheet;
import org.apache.poi.ss.usermodel.Workbook;
import org.apache.poi.xssf.usermodel.XSSFSheet;
import org.apache.poi.xssf.usermodel.XSSFWorkbook;
import org.primefaces.model.DefaultStreamedContent;
import org.primefaces.model.DefaultTreeNode;
import org.primefaces.model.StreamedContent;
import org.primefaces.model.TreeNode;
import org.primefaces.model.file.UploadedFile;

/**
 *
 * @author craig
 */
public abstract class ImportHelperBase<EntityType extends CdbEntity, EntityControllerType extends CdbEntityController> {

    private static final Logger LOGGER = LogManager.getLogger(ImportHelperBase.class.getName());
    
    private static final String MODE_CREATE = "create";
    private static final String MODE_UPDATE = "update";
    private static final String MODE_DELETE = "delete";
    private static final String MODE_COMPARE = "compare";

    private static final String MODE_EXPORT = "export";
    private static final String MODE_TRANSFER = "transfer";

    private static final String HEADER_IS_VALID = "Is Valid";
    private static final String PROPERTY_IS_VALID = "isValidImportString";
    private static final String HEADER_VALID_STRING = "Validation Info";
    private static final String PROPERTY_VALID_STRING = "validStringImport";
    private static final String HEADER_DIFFS = "Changed Attributes";
    private static final String PROPERTY_DIFFS = "importDiffs";
    private static final String HEADER_ORIG = "Unchanged Attributes";
    private static final String PROPERTY_ORIG = "importUnchanged";
    private static final String HEADER_CREATE_ATTRIBUTES = "Attributes";
    
    protected static final String KEY_USER = "ownerDisplayName";
    protected static final String KEY_GROUP = "ownerUserGroupName";
    protected static final String KEY_EXISTING_ITEM_ID = "importExistingItemId";
    protected static final String KEY_DELETE_EXISTING_ITEM = "importDeleteExistingItem";
    protected static final String KEY_IS_VALID = "isValid";
    
    
    private static final String INDICATOR_COMMENT = "//";

    protected List<EntityType> rows = new ArrayList<>();
    private List<CdbEntity> exportEntityList;
    
    protected ImportMode importMode;
    protected ExportMode exportMode;
    
    private List<ColumnSpec> columnSpecs = null;
    
    protected SortedMap<Integer, InputColumnModel> inputColumnMap = new TreeMap<>();
    
    protected List<InputHandler> inputHandlers = null;
    
    private List<OutputColumnModel> outputColumns = new ArrayList<>();
    private List<OutputColumnModel> attributeModels = new ArrayList<>();
    
    private List<String> unchangeableProperties = new ArrayList<>();
    
    protected byte[] templateExcelFile = null;
    protected boolean validInput = true;
    private String validationMessage = "";
    private String summaryMessage = "";
    protected TreeNode rootTreeNode = new DefaultTreeNode("Root", null);
    private int numExpectedColumns = 0;
    private int itemCountForCurrentMode = -1;
    private List<HelperWizardOption> wizardOptions = null;
    
    private final Map<CdbEntity, Set<String>> itemNameMap = new HashMap<>();

    public ImportHelperBase() {
    }

    public List<EntityType> getRows() {
        return rows;
    }
    
    protected boolean nameInUse(CdbEntity item, String name) {
        Set<String> names = itemNameMap.get(item);
        if (names == null) {
            return false;
        } else if (names.contains(name)) {
            return true;
        } else {
            return false;
        }
    }

    protected void addNameInUse(CdbEntity item, String name) {
        Set<String> names = itemNameMap.get(item);
        if (names == null) {
            names = new HashSet<>();
            itemNameMap.put(item, names);
        }
        names.add(name);
    }

    public ValidInfo generateExportEntityList() {
        
        boolean isValid = true;
        String validString = "";
        
        List<EntityType> entityList = generateExportEntityList_();
        setExportEntityList((List<CdbEntity>) entityList);
        
        return new ValidInfo(isValid, validString);
    }
    
    protected List<EntityType> generateExportEntityList_() {
        return getEntityController().getExportEntityList();
    }

    public List<CdbEntity> getExportEntityList() {
        return exportEntityList;
    }
    
    public int getExportEntityCount() {
        if (exportEntityList == null) {
            return 0;
        } else {
            return exportEntityList.size();
        }
    }

    public void setExportEntityList(List<CdbEntity> exportEntityList) {
        this.exportEntityList = exportEntityList;
    }
    
    public ImportMode getImportMode() {
        if (importMode == null) {
            importMode  = ImportMode.CREATE;
        }
        return importMode;
    }
    
    public void setImportMode(String importModeString) {
        if (importModeString.equals(MODE_CREATE)) {
            importMode = ImportMode.CREATE;
        } else if (importModeString.equals(MODE_UPDATE)) {
            importMode = ImportMode.UPDATE;
        } else if (importModeString.equals(MODE_DELETE)) {
            importMode = ImportMode.DELETE;
        } else if (importModeString.equals(MODE_COMPARE)) {
            importMode = ImportMode.COMPARE;
        }
    }
    
    public ExportMode getExportMode() {
        if (exportMode == null) {
            exportMode  = ExportMode.EXPORT;
        }
        return exportMode;
    }
    
    public void setExportMode(String exportModeString) {
        if (exportModeString.equals(MODE_EXPORT)) {
            exportMode = ExportMode.EXPORT;
        } else if (exportModeString.equals(MODE_TRANSFER)) {
            exportMode = ExportMode.TRANSFER;
        }
    }
    
    public List<HelperWizardOption> getImportWizardOptions() {
        if (wizardOptions == null) {
            wizardOptions = new ArrayList<>();
            List<HelperWizardOption> helperOptions = initializeImportWizardOptions();
            for (HelperWizardOption option : helperOptions) {
                if (option.getMode() == getImportMode()) {
                    wizardOptions.add(option);
                }
            }
        }
        return wizardOptions;
    }
    
    /**
     * Initializes list of wizard options, overridden by subclasses to customize. 
     */
    protected List<HelperWizardOption> initializeImportWizardOptions() {
        return new ArrayList<>();
    }

    /**
     * Validates wizard options.  Overridden by subclasses to customize.
     */
    public ValidInfo validateImportWizardOptions() {
        return new ValidInfo(true, "");
    }
    
    public List<HelperWizardOption> getExportWizardOptions() {
        if (wizardOptions == null) {
            wizardOptions = new ArrayList<>();
            wizardOptions.addAll(initializeExportWizardOptions());
        }
        return wizardOptions;
    }
    
    /**
     * Initializes list of wizard options, overridden by subclasses to customize. 
     */
    protected List<HelperWizardOption> initializeExportWizardOptions() {
        return new ArrayList<>();
    }

    /**
     * Validates wizard options.  Overridden by subclasses to customize.
     */
    public ValidInfo validateExportWizardOptions() {
        return new ValidInfo(true, "");
    }
    
    /**
     * Handle options, subclasses override to customize.
     */
    public ValidInfo handleExportWizardOptions() {
        return new ValidInfo(true, "");
    }
    
    public List<OutputColumnModel> getTableViewColumns() {
        return outputColumns;
    }
    
    public boolean isValidInput() {
        return validInput;
    }
    
    public String getValidationMessage() {
        return validationMessage;
    }

    public String getSummaryMessage() {
        return summaryMessage;
    }

    private InitializeInfo initialize(
            int actualColumnCount,
            Map<Integer, String> headerValueMap) {
        
        List<InputColumnModel> inputColumns = new ArrayList<>();
        List<InputHandler> handlers = new ArrayList<>();
        List<OutputColumnModel> outputColumns = new ArrayList<>();
        
        List<ColumnSpec> columnSpecs = getColumnSpecs();   
        int colIndex = 0;
        ValidInfo validInfo = new ValidInfo(true, "");
        for (ColumnSpec spec : columnSpecs) {
            
            ColumnSpecInitInfo initInfo = spec.initialize(
                    colIndex, 
                    headerValueMap,
                    getImportMode());  
            
            if (!initInfo.getValidInfo().isValid()) {
                validInfo = initInfo.getValidInfo();
                break;
            } else {
                inputColumns.addAll(initInfo.getInputColumns());
                handlers.addAll(initInfo.getInputHandlers());
                
                // set validation table columns depending on  mode
                if (spec.isUsedForMode(getImportMode())) {
                    outputColumns.addAll(initInfo.getOutputColumns());
                }
                
                if (spec.isUnchangeable()) {
                    unchangeableProperties.add(spec.getHeader());
                }
            }
            
            colIndex = colIndex + initInfo.getNumColumns();   
        }
        
        numExpectedColumns = colIndex;
        
        return new InitializeInfo(inputColumns, handlers, outputColumns, validInfo);
    }
    
    private ValidInfo initializeHelper(
            int actualColumnCount,
            Map<Integer, String> headerValueMap) {
        
        InitializeInfo initInfo = initialize(actualColumnCount, headerValueMap);
        
        ValidInfo initValidInfo = initInfo.validInfo;
        if (initValidInfo.isValid()) {
            initializeInputColumns(initInfo.inputColumns);
            initializeInputHandlers(initInfo.inputHandlers);
            initializeOutputColumns(initInfo.outputColumns);
        }
        
        return initValidInfo;
    }
    
    private void initializeInputColumns(List<InputColumnModel> columns) {
        for (InputColumnModel col : columns) {
            inputColumnMap.put(col.getColumnIndex(), col);
        }
    }
    
    protected void initializeInputHandlers(List<InputHandler> specs) {        
        inputHandlers = specs;
    }
    
    protected void initializeOutputColumns(List<OutputColumnModel> columns) {
        
        // save all entity OutputColumnModels to attributeModels for used in generating attribute value map etc
        attributeModels.addAll(columns);
        
        // add attribute columns with display flag set for current mode
        for (OutputColumnModel columnModel : columns) {
            if (columnModel.isDisplayed()) {
                outputColumns.add(columnModel);
            }
        }
        
        // column handling for create mode
        if (getImportMode() == ImportMode.CREATE) {
            // add attributes column for displaying all attribute values in single column
            outputColumns.add(new OutputColumnModel(HEADER_CREATE_ATTRIBUTES, PROPERTY_DIFFS));
        }
        
        // column handling for update/compare modes
        else if ((getImportMode() == ImportMode.UPDATE) || (getImportMode() == ImportMode.COMPARE)) {
            // add column for unchanged attribute values
            outputColumns.add(new OutputColumnModel(HEADER_ORIG, PROPERTY_ORIG));
            // add column for changed attribute values
            outputColumns.add(new OutputColumnModel(HEADER_DIFFS, PROPERTY_DIFFS));
        }
        
        // column handling for delete mode
        else if (getImportMode() == ImportMode.DELETE) {
            // add diffs column for update/compare modes
            outputColumns.add(new OutputColumnModel(HEADER_DIFFS, PROPERTY_DIFFS));
        }
        
        // add validation info columns for all modes
        outputColumns.add(new OutputColumnModel(HEADER_IS_VALID, PROPERTY_IS_VALID));
        outputColumns.add(new OutputColumnModel(HEADER_VALID_STRING, PROPERTY_VALID_STRING));
        
    }

    /**
     * Returns the list of input columns for the download empty template file
     * feature.
     */
    protected List<InputColumnModel> getTemplateColumns() {

        List<InputColumnModel> columns = new ArrayList<>();
        
        List<ColumnSpec> columnSpecs = getColumnSpecs();
        int columnIndex = 0;
        for (ColumnSpec spec : columnSpecs) {
            int numColumns = spec.getInputTemplateColumns(columnIndex, columns);
            columnIndex = columnIndex + numColumns;
        }
        
        return columns;
    }
    
    protected void reset_() {
        // allow subclass to reset, by default do nothing
    }

    public void reset() {
        rows.clear();
        validInput = true;
        validationMessage = "";
        rootTreeNode = new DefaultTreeNode("Root", null);
        unchangeableProperties = new ArrayList<>();

        // allow subclass to reset
        reset_();
    }

    protected String appendToString(String toString, String s) {
        String result = "";
        if (!toString.isEmpty()) {
            result = toString + ". ";
        }
        result = result + s;
        return result;
    }
    
    protected String columnNameForIndex(int index) {
        InputColumnModel col = inputColumnMap.get(index);
        if (col != null) {
            return col.getName();
        } else {
            return "";
        }
    }
    
    protected String parseStringCell(Cell cell) {

        String parsedValue;

        if (cell == null) {
            parsedValue = null;
        } else {
            cell.setCellType(CellType.STRING);
            parsedValue = cell.getStringCellValue().trim();
            if ((!parsedValue.isEmpty()) && (parsedValue.charAt(0) == '\'')) {
                if (parsedValue.length() > 1) {
                    parsedValue = parsedValue.substring(1);
                } else {
                    parsedValue = "";
                }
            }
        }

        return parsedValue;
    }

    private String getTemplateExcelFilename() {
        return getFilenameBase() + " Template";
    }
    
    public StreamedContent getTemplateExcelFile() {
        if (templateExcelFile == null) {
            buildTemplateExcelFile();
        }
        InputStream inStream = new ByteArrayInputStream(templateExcelFile);
                
        DefaultStreamedContent.Builder builder = DefaultStreamedContent.builder();        
        builder.stream(() -> inStream); 
        builder.contentType("xlsx"); 
        builder.name(getTemplateExcelFilename() + ".xlsx"); 
        
        DefaultStreamedContent streamedContent = builder.build();       
        
        return streamedContent;         
    }

    private void buildTemplateExcelFile() {

        Workbook wb = new XSSFWorkbook();
        CreationHelper createHelper = wb.getCreationHelper();
        Sheet sheet = wb.createSheet("template");
        Drawing drawing = sheet.createDrawingPatriarch();
        Row headerRow = sheet.createRow(0);
        List<InputColumnModel> columns = getTemplateColumns();
        for (InputColumnModel col : columns) {
            
            Cell headerCell = headerRow.createCell(col.getColumnIndex());
            headerCell.setCellValue(col.getName());
            
            // set up box for comment/description
            ClientAnchor anchor = createHelper.createClientAnchor();
            anchor.setCol1(headerCell.getColumnIndex());
            anchor.setCol2(headerCell.getColumnIndex() + 2);
            anchor.setRow1(headerRow.getRowNum());
            anchor.setRow2(headerRow.getRowNum() + 3);
            
            Comment headerComment = drawing.createCellComment(anchor);
            RichTextString str = createHelper.createRichTextString(col.getDescription());
            headerComment.setString(str);
            headerCell.setCellComment(headerComment);
        }
        
        // add some documentation
        Row blankRow = sheet.createRow(1);
        Row commentRow = sheet.createRow(2);
        Cell commentCell = commentRow.createCell(0);
        commentCell.setCellValue("// Comment rows must begin with '//'.  Blank Rows are allowed.  Most ID columns also accept names or list of names, but names must be unique and cell value must be prefixed with '#' character.");

        try (ByteArrayOutputStream outStream = new ByteArrayOutputStream()) {
            wb.write(outStream);
            templateExcelFile = outStream.toByteArray();
        } catch (IOException ex) {
            LOGGER.error("buildTemplateExcelFile() " + ex);
        }
    }

    public GenerateExportResult generateExportFile() {
        
        boolean isValid = true;
        String validString = "";
        
        // get export content via output handlers for each column
        List<ExportColumnData> exportContent = new ArrayList<>();
        List<CdbEntity> entities = getExportEntityList();
        for (ColumnSpec spec : getColumnSpecs()) {
            OutputHandler handler = spec.getOutputHandler(getExportMode());
            if (handler == null) {                
                ValidInfo validInfo = new ValidInfo(false, "Unexpected error, no output handler for column: " + spec.getHeader());
                return new GenerateExportResult(validInfo, null);
            }
            
            HandleOutputResult handleOutputResult = handler.handleOutput(entities, getExportMode());
            if (!handleOutputResult.getValidInfo().isValid()) {                
                ValidInfo validInfo = new ValidInfo(false, handleOutputResult.getValidInfo().getValidString());
                return new GenerateExportResult(validInfo, null);
            }
            
            if ((handleOutputResult.getColumnData() == null) || 
                    (handleOutputResult.getColumnData().isEmpty())) {
                
                ValidInfo validInfo = new ValidInfo(false, "Unexpected error, no column data for column: " + spec.getHeader());
                return new GenerateExportResult(validInfo, null);
            }
            exportContent.addAll(handleOutputResult.getColumnData());
        }
        
        // create excel workbook
        Workbook wb = new XSSFWorkbook();
        CreationHelper createHelper = wb.getCreationHelper();
        Sheet sheet = wb.createSheet("export");
        Drawing drawing = sheet.createDrawingPatriarch();
        
        // create header row content
        int rowIndex = 0;
        int colIndex = 0;
        Row headerRow = sheet.createRow(rowIndex);
        for (ExportColumnData columnData : exportContent) {
            
            Cell headerCell = headerRow.createCell(colIndex);
            headerCell.setCellValue(columnData.getColumnName());
            
            // set up box for comment/description
            ClientAnchor anchor = createHelper.createClientAnchor();
            anchor.setCol1(headerCell.getColumnIndex());
            anchor.setCol2(headerCell.getColumnIndex() + 2);
            anchor.setRow1(headerRow.getRowNum());
            anchor.setRow2(headerRow.getRowNum() + 3);
            
            Comment headerComment = drawing.createCellComment(anchor);
            RichTextString str = createHelper.createRichTextString(columnData.getDescription());
            headerComment.setString(str);
            headerCell.setCellComment(headerComment);
            
            colIndex = colIndex + 1;
        }
        
        // create data row content, one column at a time
        colIndex = 0;
        for (ExportColumnData columnData : exportContent) {
            rowIndex = 1;
            for (String columnValue : columnData.getColumnValues()) {
                Row dataRow = sheet.getRow(rowIndex);
                if (dataRow == null) {
                    dataRow = sheet.createRow(rowIndex);
                }
                Cell dataCell = dataRow.createCell(colIndex);
                dataCell.setCellValue(columnValue);
                rowIndex = rowIndex + 1;
            }
            colIndex = colIndex + 1;
        }
        
        // create byte array containing excel binary file data
        byte[] exportFile = null;
        try (ByteArrayOutputStream outStream = new ByteArrayOutputStream()) {
            wb.write(outStream);
            exportFile = outStream.toByteArray();
        } catch (IOException ex) {
            LOGGER.error("generateExportFile() " + ex);
        }
        
        // create streamed content from byte array
        StreamedContent content = null;
        if (exportFile != null) {
            InputStream inStream = new ByteArrayInputStream(exportFile);
            
            DefaultStreamedContent.Builder builder = DefaultStreamedContent.builder();
            builder.stream(() -> inStream); 
            builder.contentType("xlsx"); 
            builder.name(getExportFilename() + ".xlsx");
            content = builder.build(); 
        } else {
            isValid = false;
            validString = "Unexpected error creating Excel file content";
        }
        
        ValidInfo validInfo = new ValidInfo(isValid, validString);
        return new GenerateExportResult(validInfo, content);
    }

    private FieldValueMapResult getFieldValueMap(EntityType entity) {
        
        boolean isValid = true;
        String validString = "";
        
        // get field values via reflection for each column
        FieldValueMap valueMap = new FieldValueMap();
        for (OutputColumnModel columnModel : attributeModels) {
            
            // get column property value using reflection, as is done in validation table
            String property = columnModel.getDomainProperty();
            Object returnValue = null;
            try {
                String methodName = "get" + property.substring(0,1).toUpperCase() 
                        + property.substring(1, property.length());
                Class c = entity.getClass();
                Method method = c.getMethod(methodName);
                returnValue = method.invoke(entity);
            } catch (Exception e) {
                ValidInfo validInfo = new ValidInfo(false, "Unexpected error getting attribute value for column: " 
                        + columnModel.getHeader());
                return new FieldValueMapResult(validInfo, valueMap);
            }
            
            if (returnValue == null) {
                returnValue = "";
            }
            
            valueMap.put(columnModel.getHeader(), returnValue.toString());            
        }
        
        ValidInfo validInfo = new ValidInfo(isValid, validString);
        return new FieldValueMapResult(validInfo, valueMap);
    }
    
    public List<String> getSheetNames(UploadedFile f) {
        
        List<String> sheetNames = new ArrayList<>();
        
        InputStream inputStream;
        XSSFWorkbook workbook;
        try {
            inputStream = f.getInputStream();
            workbook = new XSSFWorkbook(inputStream);
        } catch (IOException e) {
            LOGGER.info("error opening excel file: " + e);
            return sheetNames;
        }
        
        int numSheets = workbook.getNumberOfSheets();
        for (int i = 0 ; i < numSheets ; i++) {
            String sheetName = workbook.getSheetName(i);
            sheetNames.add(sheetName);
        }
        
        return sheetNames;
    }
    
//    /**
//     * Reads Excel "xls" file.  This is not currently used, but I added it for
//     * documentation in case we need to read that format.
//     */
//    protected boolean readXlsFileData(UploadedFile f) {
//
//        InputStream inputStream;
//        HSSFWorkbook workbook;
//        try {
//            inputStream = f.getInputStream();
//            workbook = new HSSFWorkbook(inputStream);
//        } catch (IOException e) {
//            return false;
//        }
//
//        HSSFSheet sheet = workbook.getSheetAt(0);
//
//        Iterator<Row> rowIterator = sheet.iterator();
//
//        parseSheet(rowIterator);
//
//        return true;
//    }

    public boolean readXlsxFileData(
            UploadedFile f, 
            String sheetName,
            int rowNumberHeader,
            int rowNumberFirstData,
            int rowNumberLastData) {

        InputStream inputStream;
        XSSFWorkbook workbook;
        try {
            inputStream = f.getInputStream();
            workbook = new XSSFWorkbook(inputStream);
        } catch (IOException e) {
            validInput = false;
            validationMessage = "Unable to open file " + f.getFileName();
            summaryMessage
                    = "Press 'Cancel' to terminate the import process and fix "
                    + "problems with spreadsheet file."
                    + " No new items will be created.";
            return false;
        }

        XSSFSheet sheet = workbook.getSheet(sheetName);
        if (sheet == null) {
            validInput = false;
            validationMessage = "Unable to open specified sheet " + sheetName;
            summaryMessage
                    = "Press 'Cancel' to terminate the import process and fix "
                    + "problems with spreadsheet file."
                    + " No new items will be created.";
            return false;
        }

        // validate specified row numbers, change user specified 1-based values to 0-based values for api, and set default values if not specified
        boolean validOptions = true;
        String optionMessage = "";
        
        if (rowNumberHeader == -1) {
            rowNumberHeader = 0;
        } else if ((rowNumberHeader < 1)
                || ((rowNumberFirstData != -1) && (rowNumberHeader >= rowNumberFirstData))
                || ((rowNumberLastData != -1) && (rowNumberHeader >= rowNumberLastData))) {
            validOptions = false;
            optionMessage = optionMessage
                    + "Header row must be greater than 0, and less than both data rows. ";
        } else {
                rowNumberHeader = rowNumberHeader - 1;
        }
        
        if (rowNumberFirstData == -1) {
            rowNumberFirstData = 1;
        } else  if ((rowNumberFirstData < 2) || 
                    ((rowNumberHeader != -1) && (rowNumberFirstData <= rowNumberHeader)) || 
                    ((rowNumberLastData != -1) && (rowNumberFirstData > rowNumberLastData))) {
            validOptions = false;
            optionMessage = optionMessage
                    + "First data row must be greater than 1, greater than header row, and less than or equal to last data row. ";
        } else {
            rowNumberFirstData = rowNumberFirstData - 1;
        }
        
        if (rowNumberLastData == -1) {
            rowNumberLastData = sheet.getLastRowNum();
        } else if ((rowNumberLastData < 2) || 
                    ((rowNumberHeader != -1) && (rowNumberLastData <= rowNumberHeader)) || 
                    ((rowNumberFirstData != -1) && (rowNumberFirstData > rowNumberLastData))) {
            validOptions = false;
            optionMessage = optionMessage
                    + "Last data row must be greater than 1, greater than header row, and greater than or equal to first data row. ";
        } else {
            rowNumberLastData = rowNumberLastData - 1;
        }
        
        if (!validOptions) {
            validInput = false;
            validationMessage = "Invalid row number options. " + optionMessage;
            summaryMessage
                    = "Press 'Cancel' to terminate the import process and fix "
                    + "problems with row number options."
                    + " No new items will be created.";
            return false;
        }
        
        parseSheet(sheet, rowNumberHeader, rowNumberFirstData, rowNumberLastData);
        return true;
    }
    
    private int getItemCountForCurrentMode() {
        
        if (itemCountForCurrentMode == -1) {
            int itemCount = 0;
            if (getImportMode() == ImportMode.DELETE) {
                for (EntityType entity : rows) {
                    if ((entity.getImportDeleteExistingItem() != null) && (entity.getImportDeleteExistingItem())) {
                        itemCount = itemCount + 1;
                    }
                }

            } else if (getImportMode() == ImportMode.UPDATE) {
                for (EntityType entity : rows) {
                    if (entity.hasImportUpdates()) {
                        itemCount = itemCount + 1;
                    }
                }

            } else {
                itemCount = rows.size();
            }
            itemCountForCurrentMode = itemCount;
        }
        
        return itemCountForCurrentMode;
    }
    
    protected void parseSheet(
            XSSFSheet sheet,
            int rowNumberHeader,
            int rowNumberFirstData,
            int rowNumberLastData) {

        int entityNum = 0;
        int invalidCount = 0;
        
        // pre-import hook for helper subclass
        ValidInfo preImportValidInfo = preImport();
        
        // parse / validate header row - initializes helper data structures based on actual columns
        Row headerRow = sheet.getRow(rowNumberHeader);
        ValidInfo headerValidInfo = parseHeader(headerRow);
        if (!headerValidInfo.isValid()) {
            validInput = false;
            validationMessage = headerValidInfo.getValidString();
            summaryMessage
                    = "Press 'Cancel' to terminate the import process and fix "
                    + "problems with import spreadsheet."
                    + " No action will be taken.";
            return;
        }
            
        // parse spreadsheet data rows
        for (int rowNumber = rowNumberFirstData ; rowNumber <= rowNumberLastData ; rowNumber ++) {
            Row row = sheet.getRow(rowNumber);
            if (row != null) {
                ValidInfo rowValidInfo = null;
                try {
                    rowValidInfo = parseRow(row);
                } catch (CdbException ex) {
                    validInput = false;
                    validationMessage = "Exception encountered for row: "
                            + rowNumber + ", message: "
                            + ex.getMessage();
                    summaryMessage
                            = " Press 'Cancel' to terminate the import process."
                            + " No new items will be created.";
                    return;
                }
                if (rowValidInfo != null) {
                    if (!rowValidInfo.isValid()) {
                        validInput = false;
                        invalidCount = invalidCount + 1;
                    }
                }
            }
        }
        
<<<<<<< HEAD
        int itemCount = getItemCountForCurrentMode();                
        if (itemCount == 0) {
            // nothing to import, this will disable the "next" button
            validationMessage = appendToString(
                    validationMessage, 
                    "No rows contained in spreadsheet.");
        }
        
=======
>>>>>>> a2d7beef
        String modeString = "";
        if (null != getImportMode()) {
            switch (getImportMode()) {
                case UPDATE:
                    modeString = "update";
                    break;
                case CREATE:
                    modeString = "create";
                    break;
                case DELETE:
                    modeString = "delete";
                    break;
                case COMPARE:
                    modeString = "compare";
                    break;
                default:
                    break;
            }
        }

        int itemCount = getItemCountForCurrentMode();                
        if (itemCount == 0) {
            // nothing to import, this will disable the "next" button
            validationMessage = appendToString(
                    validationMessage, 
                    "No rows found in spreadsheet for operation: " + modeString + ".");
        }
        
        if (validInput) {
            String pluralEnding = "";
            if (itemCount > 1) {
                pluralEnding = "s";
            }
            String summaryDetails = itemCount + " item" + pluralEnding + " ";
            
            String customSummaryDetails = getCustomSummaryDetails();
            if (!customSummaryDetails.isEmpty()) {
                summaryDetails = customSummaryDetails;
            }
            
            if (itemCount > 0) {
                summaryMessage
                        = "Press 'Next Step' to complete the "
                        + modeString
                        + " process. ";
                if (getImportMode() != ImportMode.COMPARE) {
                    summaryMessage = summaryMessage
                        + "This will " 
                        + modeString 
                        + " "
                        + summaryDetails
                        + " displayed in table above. This action cannot be undone.";
                }
            } else {
                summaryMessage = "Press 'Cancel' to terminate the "
                        + modeString
                        + " process. No action will be taken.";
            }
            
        } else {
            validationMessage = appendToString(
                    validationMessage, 
                    "Spreadsheet includes " + invalidCount + " invalid row(s).");
            summaryMessage = 
                    "Press 'Cancel' to terminate the "
                    + modeString
                    + " process and fix problems with spreadsheet." +
                    " No action will be taken.";
        }
    }
    
    /**
     * Allows subclass to customize summary details message.
     */
    protected String getCustomSummaryDetails() {
        return "";
    }
    
    /**
     * Checks that the number of values present in the name row matches the
     * expected number of columns.
     * @param row
     * @return 
     */
    private ValidInfo parseHeader(Row row) {
        
        boolean isValid = true;
        String validMessage = "";
        
        // get number of actual columns and read header row 
        // into map (columnIndex -> cellValue)
        int actualColumns = row.getLastCellNum();
        Map<Integer, String> headerValueMap = new HashMap<>();
        for (int colIndex = 0 ; colIndex < actualColumns ; ++colIndex) {
            Cell cell = row.getCell(colIndex);
            String cellValue = parseStringCell(cell);
            headerValueMap.put(colIndex, cellValue);
        }
        
        // initialize helper data structures
        ValidInfo initInfo = initializeHelper(actualColumns, headerValueMap);
        
        if (!initInfo.isValid()) {
            isValid = false;
            validMessage = initInfo.getValidString();
            
        } else {
            // check actual number of columns against expected number
            if (actualColumns < 0) {
                actualColumns = 0;
            }
            if (numExpectedColumns != actualColumns) {
                isValid = false;
                validMessage
                        = "Actual number of header row columns (" + actualColumns
                        + ") does not match expected number of columns ("
                        + numExpectedColumns + ")";
            }
        }
        
        return new ValidInfo(isValid, validMessage);
    }
    
    private List<InputHandler> getHandlersForCurrentMode() {
        // return only the handlers used for the current mode
        final ImportMode mode;
        if (getImportMode() == ImportMode.COMPARE) {
            mode = ImportMode.UPDATE;
        } else {
            mode = getImportMode();
        }
        return inputHandlers.stream().filter(
                h -> h.isUsedForMode(mode)).collect(Collectors.toList());
    }
    
    private ValidInfo parseRow(Row row) throws CdbException {

        boolean isValid = true;
        String validString = "";
        
        // parse each column value into a map (cellIndex -> cellValue)        
        int colIndex;
        Map<Integer, String> cellValueMap = new HashMap<>();
        for (InputColumnModel col : inputColumnMap.values()) {
            colIndex = col.getColumnIndex();
            Cell cell = row.getCell(colIndex);
            String cellValue = parseStringCell(cell);
            cellValueMap.put(colIndex, cellValue);
            
            // check that value is present for required columns
            if ((col.isRequiredForMode(getImportMode()))
                    && ((cellValue == null) || (cellValue.isEmpty()))) {

                isValid = false;
                validString = appendToString(validString,
                        "Required value missing for " + columnNameForIndex(col.getColumnIndex()));
            }
            
            // check that value not provided in column not used in this mode
            ImportMode mode = getImportMode();
            if (getImportMode() == ImportMode.COMPARE) {
                // for compare mode, check if the column is used for updating
                mode = ImportMode.UPDATE;
            }
            if ((!col.isUsedForMode(mode))
                    && ((cellValue != null) && (!cellValue.isEmpty()))) {    
                
                if (mode != ImportMode.DELETE) {       
                    // skip this requirement for delete mode
                    isValid = false;
                    validString = appendToString(validString,
                            "Value should not be specified in current mode for "
                            + columnNameForIndex(col.getColumnIndex()));
                }
            }
        }
        
        // skip blank and comment rows
        if (isBlankRow(cellValueMap) || isCommentRow(cellValueMap)) {
            return new ValidInfo(true, "");
        }
        
        // invoke each input handler to populate row dictionary (String key -> object)
        Map<String, Object> rowDict = new HashMap<>();
        rowDict.put(KEY_IS_VALID, true);
        for (InputHandler handler : getHandlersForCurrentMode()) {
            ValidInfo validInfo = handler.handleInput(row, cellValueMap, rowDict);
            if (!validInfo.isValid()) {
                validString = appendToString(validString, validInfo.getValidString());
                isValid = false;
                rowDict.put(KEY_IS_VALID, false);
            }
        }
        
        // handle parsed row as appropriate for mode
        EntityType entity;
        CreateInfo handleCreateInfo = handleParsedRow(rowDict);
        if (!handleCreateInfo.getValidInfo().isValid()) {
            isValid = false;
            validString = appendToString(validString, handleCreateInfo.getValidInfo().getValidString());
        }

        entity = (EntityType) handleCreateInfo.getEntity();
        if (entity == null) {
            String msg = validString;
            if (validString.equals("")) {
                msg = "failed to create or retrieve specified item";
            }
            throw new CdbException(msg);
            
        } else {
            entity.setIsValidImport(isValid);
            entity.setValidStringImport(validString);
            rows.add(entity);
        }

        return new ValidInfo(isValid, validString);
    }
    
    protected boolean isBlankRow(Map<Integer, String> cellValues) {
        for (String value : cellValues.values()) {
            if ((value != null) && (!value.isEmpty())) {
                return false;
            }
        }
        return true;
    }
    
    protected boolean isCommentRow(Map<Integer, String> cellValues) {
        String value = cellValues.get(0);
        if ((value != null) && (!value.isEmpty())) {
            if (value.trim().startsWith(INDICATOR_COMMENT)) {
                return true;
            }
        }
        return false;
    }
    
    private CreateInfo handleParsedRow(Map<String, Object> rowDict) throws CdbException {
        
        if (getImportMode() == ImportMode.CREATE) {
            return handleParsedRowCreateMode(rowDict);
            
        } else if ((getImportMode() == ImportMode.UPDATE) || (getImportMode() == ImportMode.COMPARE)) {
            return handleParsedRowUpdateCompareMode(rowDict);
            
        } else if (getImportMode() == ImportMode.DELETE) {
            return handleParsedRowDeleteMode(rowDict);
            
        }
        
        return new CreateInfo(null, false, "Unexpected import mode.");
    }
    
    private ValidInfo invokeHandlersToUpdateEntity(EntityType entity, Map<String, Object> rowDict) {
        
        boolean isValid = true;
        String validString = "";

        // invoke each input handler for current mode to update the entity with row dictionary values
        for (InputHandler handler : getHandlersForCurrentMode()) {
            ValidInfo validInfo = handler.updateEntity(rowDict, entity);
            if (!validInfo.isValid()) {
                validString = appendToString(validString, validInfo.getValidString());
                isValid = false;
            }
        }

        return new ValidInfo(isValid, validString);
    }
    
    private CreateInfo handleParsedRowDeleteMode(Map<String, Object> rowDict) throws CdbException {
        
        boolean isValid = true;
        String validString = "";

        // retrieve existing instance and check result
        CreateInfo createInfo = null;
        EntityType entity = null;
        createInfo = retrieveEntityInstance(rowDict);
        if (createInfo == null) {
            // indicates helper doesn't support delete mode
            String msg = "Import helper not properly configured to retrieve items for delete operation.";
            throw new CdbException(msg);
        }
        
        entity = (EntityType) createInfo.getEntity();
        if (entity == null) {
            // helper must return an instance for use in the validation table,
            // even if the specified item is not located
            String msg = "Unexpected error, import helper not properly configured to retrieve items for delete operation.";
            throw new CdbException(msg);
        }
        
        ValidInfo createValidInfo = createInfo.getValidInfo();
        if (!createValidInfo.isValid()) {
            return createInfo;
        }
        
        // set existing item id so it doesn't appear as a diff
        entity.setImportExistingItemId((Integer) rowDict.get(KEY_EXISTING_ITEM_ID));
        entity.setImportDeleteExistingItem((Boolean) rowDict.get(KEY_DELETE_EXISTING_ITEM));
        
        // capture item field values for display in validation table
        FieldValueMapResult result = getFieldValueMap(entity);
        if (!result.getValidInfo().isValid()) {
            isValid = false;
            validString = appendToString(
                    validString, 
                    "Field snapshot failed: " 
                            + result.getValidInfo().getValidString()); 
        }
        FieldValueMap fieldValueMap = result.getValueMap();
        
        // allow subclass to determine if deleting entity is valid
        ValidInfo deleteEntityValidInfo = validateDeleteEntityInstance(entity, rowDict);
        if (!deleteEntityValidInfo.isValid()) {
            validString = appendToString(validString, deleteEntityValidInfo.getValidString());
            isValid = false;
        }
        
        // allow subclass to take appropriate action on deleting the entity, beyond calling destroy
        ValidInfo deleteEntityInfo = deleteEntityInstance(entity, rowDict);
        if (!deleteEntityInfo.isValid()) {
            isValid = false;
            validString = appendToString(validString, deleteEntityInfo.getValidString());
        }

        // invoke each input handler to update the entity with row dictionary values
        ValidInfo updateValidInfo = invokeHandlersToUpdateEntity(entity, rowDict);
        if (!updateValidInfo.isValid()) {
            validString = appendToString(validString, updateValidInfo.getValidString());
            isValid = false;
        }
        
        // display field values as diffs
        String diffString = "";
        boolean first = true;
        for (String key : fieldValueMap.keySet()) {
            if (!first) {
                diffString = diffString + "<br>";
            } else {
                first = false;
            }
            String value = fieldValueMap.get(key);
            diffString = diffString + key + ": ";
            diffString = diffString + "<span style=\"color:red\">";
            diffString = diffString + "'" + value + "'";
            diffString = diffString + "</span>";
        }

        if (entity.getImportDeleteExistingItem()) {
            entity.setImportDiffs(diffString);
        } else {
            entity.setImportDiffs("Item not specified for deletion.");
        }

        return new CreateInfo(entity, isValid, validString);
    }
    
    private CreateInfo handleParsedRowUpdateCompareMode(Map<String, Object> rowDict) throws CdbException {
        
        boolean isValid = true;
        String validString = "";
    
        // retrieve existing instance and check result
        CreateInfo createInfo = null;
        EntityType entity = null;
        createInfo = retrieveEntityInstance(rowDict);
        if (createInfo == null) {
            // indicates helper doesn't support update mode
            String msg = "Import helper does not support update operation.";
            throw new CdbException(msg);
        }
        
        entity = (EntityType) createInfo.getEntity();
        if (entity == null) {
            // helper must return an instance for use in the validation table,
            // even if the specified item is not located
            String msg = "Import helper not properly configured to retrieve items for update operation (override newInvalidUpdateInstance?).";
            throw new CdbException(msg);
        }
        
        // set existing item id so it appears in validation table for retrieval errors, and doesn't appear as a diff for other cases
        entity.setImportExistingItemId((Integer) rowDict.get(KEY_EXISTING_ITEM_ID));        
        
        ValidInfo createValidInfo = createInfo.getValidInfo();
        if (!createValidInfo.isValid()) {
            return createInfo;
        }
                
        // capture item field values for comparison later with updated field values
        FieldValueMapResult preUpdateValueMapResult = getFieldValueMap(entity);
        if (!preUpdateValueMapResult.getValidInfo().isValid()) {
            isValid = false;
            validString = appendToString(
                    validString, 
                    "Pre update field snapshot failed: " 
                            + preUpdateValueMapResult.getValidInfo().getValidString()); 
        }
        FieldValueMap preUpdateMap = preUpdateValueMapResult.getValueMap();
        
        // allow subclass to manipulate the retrieved entity
        ValidInfo updateEntityValidInfo = null;
        updateEntityValidInfo = updateEntityInstance(entity, rowDict);
        if (!updateEntityValidInfo.isValid()) {
            validString = appendToString(validString, updateEntityValidInfo.getValidString());
            isValid = false;
        }

        // invoke each input handler to update the entity with row dictionary values
        ValidInfo updateValidInfo = invokeHandlersToUpdateEntity(entity, rowDict);
        if (!updateValidInfo.isValid()) {
            validString = appendToString(validString, updateValidInfo.getValidString());
            isValid = false;
        }
        
        // capture item field values for comparison with original field values
        FieldValueMapResult postUpdateValueMapResult = getFieldValueMap(entity);
        if (!postUpdateValueMapResult.getValidInfo().isValid()) {
            isValid = false;
            validString = appendToString(
                    validString,
                    "Post update field snapshot failed: "
                    + postUpdateValueMapResult.getValidInfo().getValidString());
        }
        FieldValueMap postUpdateMap = postUpdateValueMapResult.getValueMap();

        // capture differences between original and updated values
        FieldValueDifferenceMap fieldDiffMap = FieldValueMap.difference(preUpdateMap, postUpdateMap);

        // flag entities with changes so we can ignore the ones that don't
        if (fieldDiffMap.keySet().isEmpty()) {
            entity.hasImportUpdates(false);
        } else {
            entity.hasImportUpdates(true);
        }

        // set unchanged values on entity
        String unchangedString = "";
        boolean first = true;
        for (String key : preUpdateMap.keySet()) {
            if (!fieldDiffMap.keySet().contains(key)) {
                String value = preUpdateMap.get(key);
                if ((value != null) && (!value.isEmpty())) {
                    if (!first) {
                        unchangedString = unchangedString + "<br>";
                    } else {
                        first = false;
                    }
                    unchangedString = unchangedString + key + ": ";
                    unchangedString = unchangedString + "<span style=\"color:green\">";
                    unchangedString = unchangedString + "'" + value + "'";
                    unchangedString = unchangedString + "</span>";
                }
            }
        }
        entity.setImportUnchanged(unchangedString);

        // set update diffs string on entity if there are diffs        
        String diffString = "";
        first = true;
        for (String key : fieldDiffMap.keySet()) {
            if (!first) {
                diffString = diffString + "<br>";
            } else {
                first = false;
            }
            FieldValueDifference diff = fieldDiffMap.get(key);

            // check for unchangeable property
            if (unchangeableProperties.contains(key)) {
                isValid = false;
                validString = appendToString(
                        validString,
                        "Value cannot be changed for column: " + key);
            }

            // add to diff string
            diffString = diffString + key + ": ";
            diffString = diffString + "<span style=\"color:red\">";
            diffString = diffString + "'" + diff.getOldValue() + "'";
            diffString = diffString + "</span>";
            diffString = diffString + " -> ";
            diffString = diffString + "<span style=\"color:green\">";
            diffString = diffString + "'" + diff.getNewValue() + "'";
            diffString = diffString + "</span>";
        }

        if (entity.hasImportUpdates()) {

            entity.setImportDiffs(diffString);

            // skip uniqueness checks for rows without updates, or if row is already invalid
            if (isValid) {
                ValidInfo uniqueValidInfo = checkEntityUniqueness(entity);
                if (!uniqueValidInfo.isValid()) {
                    isValid = false;
                    validString = appendToString(validString, uniqueValidInfo.getValidString());
                }
            }
        } else {
            entity.setImportDiffs("No updates detected for item.");
        }

        return new CreateInfo(entity, isValid, validString);
    }
    
    private CreateInfo handleParsedRowCreateMode(Map<String, Object> rowDict) throws CdbException {
        
        boolean isValid = true;
        String validString = "";

        // create new instance and check result
        CreateInfo createInfo = null;
        EntityType newEntity = null;
        createInfo = createEntityInstance(rowDict);
        newEntity = (EntityType) createInfo.getEntity();
// this code doesn't seem to belong here, we are checking later if the new instance is invalid
// returning here causes an exception downstream, so that only an error message is displayed for the failed row
// instead of showing the validation table for all rows
//        if (!createInfo.getValidInfo().isValid()) {
//            return new CreateInfo(null, false, createInfo.getValidInfo().getValidString());
//        }
        if (newEntity == null) {
            // helper must return an instance for use in the validation table,
            // even if there is an error creating the entity
            String msg = createInfo.getValidInfo().getValidString();
            if (msg == null) {
                msg = "Import helper not properly configured to create items for import operation.";
            }
            throw new CdbException(msg);
        }
            
        ValidInfo createValidInfo = createInfo.getValidInfo();
        if (!createValidInfo.isValid()) {
            validString = appendToString(validString, createValidInfo.getValidString());
            isValid = false;
            
        }

        // invoke each input handler to update the entity with row dictionary values
        ValidInfo updateValidInfo = invokeHandlersToUpdateEntity(newEntity, rowDict);
        if (!updateValidInfo.isValid()) {
            validString = appendToString(validString, updateValidInfo.getValidString());
            isValid = false;
        }

        ValidInfo uniqueValidInfo = checkEntityUniqueness(newEntity);
        if (!uniqueValidInfo.isValid()) {
            isValid = false;
            validString = appendToString(validString, uniqueValidInfo.getValidString());
        }
        
        // create string for attributes column using map of attribute names and values
        if (useCreateAttributesColumn()) {
            
            // capture attribute field values in map
            FieldValueMapResult attributeMapResult = getFieldValueMap(newEntity);
            if (!attributeMapResult.getValidInfo().isValid()) {
                isValid = false;
                validString = appendToString(validString,
                        "Attribute snapshot failed: "
                        + attributeMapResult.getValidInfo().getValidString());
            }
            FieldValueMap attributeMap = attributeMapResult.getValueMap();

            String attribString = "";
            boolean first = true;
            for (String key : attributeMap.keySet()) {
                String attributeValue = attributeMap.get(key);
                if ((attributeValue != null) && (!attributeValue.isEmpty())) {
                    if (!first) {
                        attribString = attribString + "<br>";
                    } else {
                        first = false;
                    }
                    attribString = attribString + key + ": ";
                    attribString = attribString + "'" + attributeValue + "'";
                }
            }

            newEntity.setImportDiffs(attribString);
        }
            
        return new CreateInfo(newEntity, isValid, validString);
    }
    
    private ValidInfo checkEntityUniqueness(EntityType entity) {
        
        boolean isValid = true;
        String validString = "";
        
        if (rows.contains(entity)) {
            // check for duplicates in spreadsheet rows
            validString = appendToString(validString, "Duplicates another row in spreadsheet.");
            isValid = false;
            
        } else {
            // check for existing duplicates in database
            try {
                getEntityController().checkItemUniqueness(entity);
            } catch (CdbException ex) {
                if (ex.getErrorMessage().startsWith("Uniqueness check not implemented by controller")) {
                    // ignore this?
                } else {
                    validString = appendToString(validString, ex.getMessage());
                    isValid = false;
                }
            }
        }

        return new ValidInfo(isValid, validString);
    }
    
    /**
     * Provides callback for helper subclass to handle the result of a parsed row
     * at the entity level.  The subclass can update one field of the entity based
     * on the value in some other field, for example.  Default behavior is to
     * do nothing, subclasses override to customize.
     * @param e
     * @return 
     */
    protected ValidInfo postParseRow(EntityType e) {
        return new ValidInfo(true, "");
    }
    
    /**
     * Returns type name to use for successful create message.  Subclasses override to customize.
     * @return 
     */
    protected String getCreateMessageTypeName() {
        return getEntityController().getDisplayEntityTypeName().toLowerCase() + " item";
    }
    
    public ImportInfo importData() {

        EntityControllerType controller = this.getEntityController();
        
        String message = "";
        String modeString = "";
        try {
            if (getImportMode() == ImportMode.CREATE) {
                controller.createList(rows, false, getCreateMessageTypeName());
                modeString = "created";
                ValidInfo result = postCreate();
                message = appendToString(message, result.getValidString());
            } else if (getImportMode() == ImportMode.UPDATE) {
                updateList();
                modeString = "updated";
            } else if (getImportMode() == ImportMode.DELETE) {
                deleteList();
                modeString = "deleted";
            } else if (getImportMode() == ImportMode.COMPARE) {
                modeString = "compared";
            }

        } catch (CdbException | RuntimeException ex) {
            return new ImportInfo(false, "Import failed. " + ex.getClass().getName());
        }
        
        int itemCount = getItemCountForCurrentMode();
        
        String pluralEnding = "";
        if (itemCount > 1) {
            pluralEnding = "s";
        }
        
        if (getImportMode() != ImportMode.COMPARE) {
            message = "Operation succeeded, " + modeString + " " + itemCount + " instance" + pluralEnding + ".";
        } else {
            message = "Comparison complete.";
        }
        
        return new ImportInfo(true, message);
    }
    
    /**
     * Specifies helper class format name to use in GUI.  Default returns empty
     * string, subclasses override to customize.  Note that this is currently
     * specified in call to ImportFormatInfo constructor, but should change
     * subclasses to override this method instead as we add import update support.
     */
    public static String getFormatName() {
        return "";
    }
    
    /**
     * Specifies whether helper supports creation of new instances.  Defaults
     * to true. Subclasses override to customize.
     */
    public boolean supportsModeCreate() {
        return true;
    }

    /**
     * Specifies whether helper supports updating existing instances.  Defaults
     * to false. Subclasses override to customize.
     */
    public boolean supportsModeUpdate() {
        return false;
    }

    /**
     * Specifies whether helper supports deleting existing instances.  Defaults
     * to false. Subclasses override to customize.
     */
    public boolean supportsModeDelete() {
        return false;
    }

    /**
     * Specifies whether helper supports export.
     * Subclasses override to customize.
     */
    public boolean supportsModeExport() {
        return true;
    }

    /**
     * Specifies whether helper supports exporting a transfer format.
     * Subclasses override to customize.
     */
    public boolean supportsModeTransfer() {
        return false;
    }
    
    /**
     * Specifies whether to use a single column for attribute values in create mode,
     * or one column per attribute if false. Subclasses override to customize.
     */
    public boolean useCreateAttributesColumn() {
        return true;
    }

    /**
     * Provides pre-import hook for subclasses to override, e.g., to migrate
     * metadata property fields etc.
     */
    protected ValidInfo preImport() {
        return new ValidInfo(true, "");
    }
    
    /**
     * Return an invalid instance for use in the validation table if creation/retrieval fails.
     * Subclasses override to customize.
     * @return 
     */
    protected EntityType newInvalidUpdateInstance() {
//        return null;
        return (EntityType) getEntityController().createEntityInstance();
    }

    /**
     * Specifies whether to display components on import wizard's select file tab
     * for customizing row numbers for header and first/last data rows.
     * Subclass overrides to return true for row number customization.
     */
    public boolean renderRowNumberCustomzationOptions() {
        return false;
    }
    
    /**
     * Specifies whether the subclass will provide a tree view. Returns true if
     * there are children of the root tree node, meaning that the subclass built
     * the tree model during parsing.
     */
    public boolean hasTreeView() {
        return getRootTreeNode().getChildCount() > 0;
    }
    
    public TreeNode getRootTreeNode() {
        return rootTreeNode;
    }
    
    protected CreateInfo createEntityInstance(Map<String, Object> rowMap) {
        throw new UnsupportedOperationException("Helper does not implement createEntityInstance().");
    }
    
    /**
     * Provides callback for helper subclass to do post processing after the
     * import commit completes.  For example, the helper may need to update some
     * attribute of the imported rows based on the identifier created during the
     * database commit. Default behavior is to do nothing, subclasses override to
     * customize.
     * @return 
     */
    protected ValidInfo postCreate() {
        return new ValidInfo(true, "");
    }
    
    /**
     * Retrieves entity instance using values in rowMap.  Default implementation
     * returns null if helper is not configured to support update mode, otherwise
     * provides generic mechanism for looking up by id.  To customize, subclasses
     * can override this method, or invoke it and customize further using the result.
     */
    protected CreateInfo retrieveEntityInstance(Map<String, Object> rowMap) {
        
        if (!supportsModeUpdate()) {
            return null;
        }
        
        boolean isValid = true;
        String validString = "";
        
        EntityType existingItem = null;
        Integer itemId = (Integer) rowMap.get(KEY_EXISTING_ITEM_ID);
        if (itemId != null) {
            existingItem = (EntityType) getEntityController().findById(itemId);
            if (existingItem == null) {
                existingItem = newInvalidUpdateInstance();
                isValid = false;
                validString = "Unable to retrieve existing item with id: " + itemId;
            } else {
                if (existingItem.getIsItemDeleted()) {                    
//                    existingItem = newInvalidUpdateInstance();
                    isValid = false;
                    validString = "Item with id: " + itemId + " is deleted";
                }
            }
        } else {
            existingItem = newInvalidUpdateInstance();
            isValid = false;
            validString = "Must specify existing id to update item";
        }
        
        return new CreateInfo(existingItem, isValid, validString);
    }
    
    /**
     * Allows subclass to manipulate entity during update process. Default implementation
     * does nothing.
     */
    protected ValidInfo updateEntityInstance(EntityType entity, Map<String, Object> rowMap) {
        return new ValidInfo(true, "");
    }
    
    /**
     * Allows subclass to determine whether it is valid to delete specified entity. Default implementation
     * uses CdbEntity.isDeleteAllowed().
     */
    protected ValidInfo validateDeleteEntityInstance(EntityType entity, Map<String, Object> rowMap) {
        boolean isValid = true;
        String validStr = "";
        ValidInfo deleteAllowedInfo = entity.isDeleteAllowed();
        if (!deleteAllowedInfo.isValid()) {
            isValid = false;
            validStr = "Item cannot be deleted. " + deleteAllowedInfo.getValidString();
        }
        return new ValidInfo(isValid, validStr);
    }
    
    /**
     * Allows subclass to take domain-specific action before destroy is called to delete the entity.
     * Default implementation does nothing.
     */
    protected ValidInfo deleteEntityInstance(EntityType entity, Map<String, Object> rowMap) {
        return new ValidInfo(true, "");
    }
    
    /**
     * Updates list of items in update mode.  Allows subclasses to override with
     * custom behavior.
     */
    protected void updateList() throws CdbException, RuntimeException {
        List<EntityType> updateEntities = new ArrayList<>();
        for (EntityType entity : rows) {
            if (entity.hasImportUpdates()) {
                updateEntities.add(entity);
            }
        }
        EntityControllerType controller = this.getEntityController();
        if (!updateEntities.isEmpty()) {
            controller.updateList(updateEntities, getCreateMessageTypeName());
        }
    }
    
    /**
     * Deletes list of items in delete mode.  Allows subclasses to override with
     * custom behavior.
     */
    protected void deleteList() throws CdbException, RuntimeException {
        
        List<EntityType> deleteEntities = new ArrayList<>();
        for (EntityType entity : rows) {
            if (entity.getImportDeleteExistingItem()) {
                deleteEntities.add(entity);
            }
        }                
        
        EntityControllerType controller = this.getEntityController();
        if (!deleteEntities.isEmpty()) {
            controller.destroyList(deleteEntities, null, getCreateMessageTypeName());
        }
    }
    
    public String getExportFilename() {
        if (getExportMode() == ExportMode.TRANSFER) {
            return getFilenameBase() + " Transfer";
        } else {
            return getFilenameBase() + " Export";
        }
    }
    
    public IdOrNameRefColumnSpec ownerUserColumnSpec() {
        return new IdOrNameRefColumnSpec(
                "Owner User", 
                KEY_USER, 
                "setOwnerUser", 
                "ID or name of CDB owner user. Name must be unique and prefixed with '#'.", 
                "getOwnerUser", 
                "getOwnerUsername",
                ColumnModeOptions.rCREATErUPDATE(),
                UserInfoController.getInstance(), 
                UserInfo.class, 
                "");
    }
    
    public IdOrNameRefColumnSpec ownerGroupColumnSpec() {
        return new IdOrNameRefColumnSpec(
                "Owner Group", 
                KEY_GROUP, 
                "setOwnerUserGroup", 
                "ID or name of CDB owner user group. Name must be unique and prefixed with '#'.", 
                "getOwnerUserGroup", 
                null, // exportTransferGetterMethod not needed here because UserGroup.toString() gives us what we want
                ColumnModeOptions.rCREATErUPDATE(), 
                UserGroupController.getInstance(), 
                UserGroup.class, 
                "");
    }
    
    public IdOrNameRefListColumnSpec projectListColumnSpec() {
        return new IdOrNameRefListColumnSpec(
                "Project", 
                "itemProjectString", 
                "setItemProjectList", 
                "Comma-separated list of IDs of CDB project(s). Name must be unique and prefixed with '#'.", 
                "getItemProjectList",
                "getItemProjectNameList",
                ColumnModeOptions.rCREATErUPDATE(), 
                ItemProjectController.getInstance(), 
                List.class, 
                "");
    }
    
    public IdOrNameRefListColumnSpec technicalSystemListColumnSpec(String domainName) {
        return new IdOrNameRefListColumnSpec(
                "Technical System", 
                "itemCategoryString", 
                "setItemCategoryListImport", 
                "Numeric ID of CDB technical system. Name must be unique and prefixed with '#'.", 
                "getItemCategoryList",
                "getItemCategoryNameList",
                ColumnModeOptions.oCREATEoUPDATE(), 
                ItemCategoryController.getInstance(), 
                List.class, 
                domainName);
    }
    
    public IdOrNameRefListColumnSpec functionListColumnSpec(String domainName) {
        return new IdOrNameRefListColumnSpec(
                "Function", 
                "itemTypeString", 
                "setItemTypeList", 
                "Numeric ID of CDB technical system. Name must be unique and prefixed with '#'.", 
                "getItemTypeList",
                "getItemTypeNameList",
                ColumnModeOptions.oCREATEoUPDATE(), 
                ItemTypeController.getInstance(), 
                List.class, 
                domainName);
    }
    
    public IdOrNameRefColumnSpec locationColumnSpec() {
        return new IdOrNameRefColumnSpec(
                "Location", 
                "importLocationItemString", 
                "setImportLocationItem", 
                "Item location.", 
                "getExportLocation", null,
                ColumnModeOptions.oCREATEoUPDATE(), 
                ItemDomainLocationController.getInstance(), 
                ItemDomainLocation.class, 
                "");
    }
    
    public StringColumnSpec locationDetailsColumnSpec() {
        return new StringColumnSpec(
                "Location Details", 
                "locationDetails", 
                "setLocationDetails", 
                "Location details for item.", 
                "getExportLocationDetails",
                ColumnModeOptions.oCREATEoUPDATE(), 
                64);
    }
    
    public IntegerColumnSpec existingItemIdColumnSpec() {
        return new IntegerColumnSpec(
                "Existing Item ID", 
                KEY_EXISTING_ITEM_ID, 
                "setImportExistingItemId", 
                "CDB ID of existing item to update.", 
                "getId",
                ColumnSpec.BLANK_COLUMN_EXPORT_METHOD,
                ColumnModeOptions.rdUPDATErdDELETErdCOMPARE());
    }

    public BooleanColumnSpec deleteExistingItemColumnSpec() {
        return new BooleanColumnSpec(
                "Delete Existing Item", 
                KEY_DELETE_EXISTING_ITEM, 
                "setImportDeleteExistingItem", 
                "Specify TRUE to delete existing item in delete mode.",
                null,
                ColumnModeOptions.rDELETE());
    }
    
    public DomainItemTypeListColumnSpec domainItemTypeListColumnSpec(List<ColumnModeOptions> options) {        
        return new DomainItemTypeListColumnSpec(options);
    }
    
    private List<ColumnSpec> getColumnSpecs() {
        if (columnSpecs == null) {
            columnSpecs = initColumnSpecs();
        }
        return columnSpecs;
    }

    protected abstract List<ColumnSpec> initColumnSpecs();
    
    public abstract EntityControllerType getEntityController();
    
    public abstract String getFilenameBase();
    
}<|MERGE_RESOLUTION|>--- conflicted
+++ resolved
@@ -894,17 +894,6 @@
             }
         }
         
-<<<<<<< HEAD
-        int itemCount = getItemCountForCurrentMode();                
-        if (itemCount == 0) {
-            // nothing to import, this will disable the "next" button
-            validationMessage = appendToString(
-                    validationMessage, 
-                    "No rows contained in spreadsheet.");
-        }
-        
-=======
->>>>>>> a2d7beef
         String modeString = "";
         if (null != getImportMode()) {
             switch (getImportMode()) {
