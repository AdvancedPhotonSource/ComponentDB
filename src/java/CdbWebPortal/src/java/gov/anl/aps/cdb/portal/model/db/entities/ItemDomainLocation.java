--- conflicted
+++ resolved
@@ -26,10 +26,7 @@
     
     private transient ItemDomainLocation importParentItem = null;
     private transient String importPath = null;
-<<<<<<< HEAD
     private transient Float importSortOrder = null;
-=======
-    private transient Integer importSortOrder = null;
     
     private transient ItemElement parentItemElement = null; 
 
@@ -54,7 +51,6 @@
         }
         return null;
     }
->>>>>>> c6d7bbf0
 
     @Override
     public Item createInstance() {
