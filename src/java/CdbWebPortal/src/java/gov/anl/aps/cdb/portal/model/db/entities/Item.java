--- conflicted
+++ resolved
@@ -518,16 +518,12 @@
         return clonedItem;
     }
 
-<<<<<<< HEAD
     @Override
     public CdbEntityControllerUtility getControllerUtility() {
         return getItemControllerUtility(); 
     }
     
     @JsonIgnore     
-=======
-    @JsonIgnore
->>>>>>> 8db0fd09
     public ItemControllerUtility getItemControllerUtility() {
         return null;
     }
