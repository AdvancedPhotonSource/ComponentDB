/*
 * Copyright (c) UChicago Argonne, LLC. All rights reserved.
 * See LICENSE file.
 */
package gov.anl.aps.cdb.portal.model.db.beans;

import gov.anl.aps.cdb.common.exceptions.CdbException;
import gov.anl.aps.cdb.portal.constants.EntityTypeName;
import gov.anl.aps.cdb.portal.constants.ItemDomainName;
import gov.anl.aps.cdb.portal.model.db.entities.ItemDomainMachineDesign;
import gov.anl.aps.cdb.portal.model.db.entities.ItemElement;
import gov.anl.aps.cdb.portal.model.db.entities.ListTbl;
import gov.anl.aps.cdb.portal.utilities.SessionUtility;
import java.util.List;
import javax.ejb.Stateless;

/**
 *
 * @author djarosz
 */
@Stateless
public class ItemDomainMachineDesignFacade extends ItemFacadeBase<ItemDomainMachineDesign> {
    
    @Override
    public ItemDomainName getDomain() {
        return ItemDomainName.machineDesign;
    }
    
    public ItemDomainMachineDesignFacade() {
        super(ItemDomainMachineDesign.class);
    }
    
    /**
     * Updates machine design item.  Overridden here because, if we move an item from
     * the root level of the machine hierarchy to a new parent item, we need to create
     * the new ItemElement in the database in the course of updating the existing machine
     * item.
     */
    @Override
    public ItemDomainMachineDesign edit(ItemDomainMachineDesign entity) {
        
        ItemDomainMachineDesign result = super.edit(entity);
        
<<<<<<< HEAD
        for (ItemElement element : entity.getNewElementList()) {
            ItemElementFacade.getInstance().create(element);
        }
        entity.clearNewElementList();
=======
        for (ItemElement element : entity.getElementsToCreate()) {
            ItemElementFacade.getInstance().create(element);
        }
        entity.clearElementsToCreate();
        
        for (ItemDomainMachineDesign item : entity.getItemsToUpdate()) {
            this.edit(item);
        }
        entity.clearItemsToUpdate();
>>>>>>> a2d7beef
        
        return result;
    } 

    public List<ItemDomainMachineDesign> getMachineDesignTemplates() {
        return findByDomainAndEntityType(
                ItemDomainName.machineDesign.getValue(),
                EntityTypeName.template.getValue()
        ); 
    }
    
    public List<ItemDomainMachineDesign> getDeletedItems() {
        return findByDomainAndEntityType(
                ItemDomainName.machineDesign.getValue(),
                EntityTypeName.deleted.getValue()
        ); 
    }
    
    public List<ItemDomainMachineDesign> getTopLevelMachineDesignControl() {
        return findByDomainAndEntityTypeAndTopLevelExcludeEntityType(
                ItemDomainName.machineDesign.getValue(),
                EntityTypeName.control.getValue(),
                EntityTypeName.deleted.getValue()
        ); 
    }
    
    public List<ItemDomainMachineDesign> getTopLevelMachineDesignPower() {
        return findByDomainAndEntityTypeAndTopLevelExcludeEntityType(
                ItemDomainName.machineDesign.getValue(),
                EntityTypeName.power.getValue(),
                EntityTypeName.deleted.getValue()
        ); 
    }
    
    public List<ItemDomainMachineDesign> getTopLevelMachineDesignInventory() {        
        return findByDomainAndEntityTypeAndTopLevelOrderByDerivedFromItemExcludeEntityType(
                ItemDomainName.machineDesign.getValue(),
                EntityTypeName.inventory.getValue(),
                EntityTypeName.deleted.getValue()
        ); 
    }
    
    public List<ItemDomainMachineDesign> getMachineDesignInventoryInList(ListTbl list) {
        return getItemListContainedInListWithEntityType(
                ItemDomainName.machineDesign.getValue(),
                list, 
                EntityTypeName.inventory.getValue()); 
    }
    
    public static ItemDomainMachineDesignFacade getInstance() {
        return (ItemDomainMachineDesignFacade) SessionUtility.findFacade(ItemDomainMachineDesignFacade.class.getSimpleName()); 
    }
    
    public List<ItemDomainMachineDesign> findByAlternateName(String value) {
        return findByItemIdentifier1(value);
    }
    
    public List<ItemDomainMachineDesign> findByName(String name) {
        return findByDomainAndName(getDomainName(), name);
    }  
    
    /**
     * Finds unique template item by name, excludes deleted items. 
     */
    public ItemDomainMachineDesign findUniqueTemplateByName(String templateName) throws CdbException {
        
        if (templateName == null) {
            return null;
        }
        
        String domainName = getDomainName();
        if ((domainName == null) || domainName.isEmpty()) {
            throw new CdbException("findUniqueTemplateByName() error getting domain name");
        }

        List<ItemDomainMachineDesign> items = 
                findByDomainAndEntityTypeAndNameExcludeEntityType(
                        domainName, 
                        EntityTypeName.template.getValue(), 
                        templateName,
                        EntityTypeName.deleted.getValue());
        if (items.size() > 1) {
            // ambiguous result, throw exception
            throw new CdbException("findUniqueByEntityTypeAndName() returns multiple instances");
        } else if (items.size() == 0) {
            // no items found
            return null;
        } else {
            // return single item returned by query
            return items.get(0);
        }
    }
}<|MERGE_RESOLUTION|>--- conflicted
+++ resolved
@@ -41,12 +41,6 @@
         
         ItemDomainMachineDesign result = super.edit(entity);
         
-<<<<<<< HEAD
-        for (ItemElement element : entity.getNewElementList()) {
-            ItemElementFacade.getInstance().create(element);
-        }
-        entity.clearNewElementList();
-=======
         for (ItemElement element : entity.getElementsToCreate()) {
             ItemElementFacade.getInstance().create(element);
         }
@@ -56,7 +50,6 @@
             this.edit(item);
         }
         entity.clearItemsToUpdate();
->>>>>>> a2d7beef
         
         return result;
     } 
