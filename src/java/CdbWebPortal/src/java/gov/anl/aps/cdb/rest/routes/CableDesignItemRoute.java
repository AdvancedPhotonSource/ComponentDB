--- conflicted
+++ resolved
@@ -13,13 +13,10 @@
 import gov.anl.aps.cdb.portal.model.db.beans.ItemDomainCableInventoryFacade;
 import gov.anl.aps.cdb.portal.model.db.entities.ItemDomainCableCatalog;
 import gov.anl.aps.cdb.portal.model.db.entities.ItemDomainCableDesign;
-<<<<<<< HEAD
 import gov.anl.aps.cdb.portal.model.db.entities.ItemDomainCableInventory;
 import gov.anl.aps.cdb.portal.model.db.entities.UserInfo;
 import gov.anl.aps.cdb.rest.authentication.Secured;
-=======
 import gov.anl.aps.cdb.portal.view.objects.CableDesignConnectionListObject;
->>>>>>> cf4483ae
 import gov.anl.aps.cdb.rest.entities.ItemDomainCableDesignIdListRequest;
 import gov.anl.aps.cdb.rest.entities.UpdateCableDesignAssignedItemInformation;
 import io.swagger.v3.oas.annotations.Operation;
@@ -123,7 +120,6 @@
         return idList;
     }
     
-<<<<<<< HEAD
     @POST
     @Path("/UpdateCableTypeName")
     @Produces(MediaType.APPLICATION_JSON)
@@ -405,7 +401,8 @@
         itemControllerUtility.update(cableDesignItem, currentUser);
 
         return getCableDesignItemById(cableDesignId);
-=======
+    }
+    
     @GET
     @Path("/ConnectionList/{cableDesignId}")
     @Produces(MediaType.APPLICATION_JSON)    
@@ -414,6 +411,5 @@
         List<CableDesignConnectionListObject> connectionList = CableDesignConnectionListObject.getConnectionList(cableDesign);
         
         return connectionList; 
->>>>>>> cf4483ae
     }
 }