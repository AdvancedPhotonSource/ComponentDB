/*
 * Copyright (c) UChicago Argonne, LLC. All rights reserved.
 * See LICENSE file.
 */
package gov.anl.aps.cdb.portal.controllers;

import gov.anl.aps.cdb.common.exceptions.CdbException;
import gov.anl.aps.cdb.portal.constants.InventoryBillOfMaterialItemStates;
import gov.anl.aps.cdb.portal.constants.ItemDomainName;
import gov.anl.aps.cdb.portal.constants.ItemElementRelationshipTypeNames;
import gov.anl.aps.cdb.portal.model.db.beans.ConnectorFacade;
import gov.anl.aps.cdb.portal.model.db.beans.DomainFacade;
import gov.anl.aps.cdb.portal.model.db.beans.ItemDomainInventoryFacade;
import gov.anl.aps.cdb.portal.model.db.beans.ItemElementRelationshipFacade;
import gov.anl.aps.cdb.portal.model.db.beans.RelationshipTypeFacade;
import gov.anl.aps.cdb.portal.model.db.entities.CdbDomainEntity;
import gov.anl.aps.cdb.portal.model.db.entities.Connector;
import gov.anl.aps.cdb.portal.model.db.entities.ConnectorType;
import gov.anl.aps.cdb.portal.model.db.entities.EntityInfo;
import gov.anl.aps.cdb.portal.model.db.entities.EntityType;
import gov.anl.aps.cdb.portal.model.db.entities.Item;
<<<<<<< HEAD
import gov.anl.aps.cdb.portal.model.db.entities.ItemDomainCatalog;
import gov.anl.aps.cdb.portal.model.db.entities.ItemDomainInventory;
import gov.anl.aps.cdb.portal.model.db.entities.ItemDomainLocation;
=======
import gov.anl.aps.cdb.portal.model.db.entities.ItemConnector;
>>>>>>> 1934f53b
import gov.anl.aps.cdb.portal.model.db.entities.ItemElement;
import gov.anl.aps.cdb.portal.model.db.entities.ItemElementRelationship;
import gov.anl.aps.cdb.portal.model.db.entities.ItemElementRelationshipHistory;
import gov.anl.aps.cdb.portal.model.db.entities.ItemProject;
import gov.anl.aps.cdb.portal.model.db.entities.PropertyValue;
import gov.anl.aps.cdb.portal.model.db.entities.RelationshipType;
import gov.anl.aps.cdb.portal.model.db.entities.SettingEntity;
import gov.anl.aps.cdb.portal.model.db.entities.SettingType;
import gov.anl.aps.cdb.portal.model.db.entities.UserInfo;
import gov.anl.aps.cdb.portal.model.db.utilities.ItemElementRelationshipUtility;
import gov.anl.aps.cdb.portal.model.db.utilities.ItemUtility;
import gov.anl.aps.cdb.portal.utilities.SessionUtility;
import gov.anl.aps.cdb.portal.view.objects.FilterViewResultItem;
import gov.anl.aps.cdb.portal.view.objects.InventoryBillOfMaterialItem;
import gov.anl.aps.cdb.portal.view.objects.InventoryItemElementConstraintInformation;
import gov.anl.aps.cdb.portal.view.objects.ItemElementConstraintInformation;
import java.util.ArrayList;
import java.util.Date;
import java.util.List;
import java.util.Map;
import java.util.Objects;
import javax.ejb.EJB;
import javax.enterprise.context.SessionScoped;
import javax.faces.event.AjaxBehaviorEvent;
import javax.faces.model.ListDataModel;
import javax.inject.Named;
import org.apache.log4j.Logger;
import org.primefaces.component.datatable.DataTable;
import org.primefaces.component.selectonelistbox.SelectOneListbox;
import org.primefaces.context.RequestContext;
import org.primefaces.event.FlowEvent;
import org.primefaces.model.TreeNode;
import org.primefaces.model.DefaultTreeNode;
import org.primefaces.model.menu.DefaultMenuItem;
import org.primefaces.model.menu.DefaultMenuModel;
import org.primefaces.model.menu.MenuModel;

/*
 * To change this license header, choose License Headers in Project Properties.
 * To change this template file, choose Tools | Templates
 * and open the template in the editor.
 */
/**
 *
 * @author djarosz
 */
@Named("itemDomainInventoryController")
@SessionScoped
public class ItemDomainInventoryController extends ItemController<ItemDomainInventory, ItemDomainInventoryFacade> {

    private static final String DEFAULT_DOMAIN_NAME = ItemDomainName.inventory.getValue();
    private final String DEFAULT_DOMAIN_DERIVED_FROM_ITEM_DOMAIN_NAME = "Catalog";

    private final String ITEM_CREATE_WIZARD_ITEM_ELEMENT_CREATE_STEP = "itemElementInstantiation";
    private final String ITEM_DOMAIN_LOCATION_CONTROLLER_NAME = "itemDomainLocationController";

    /*
     * Controller specific settings
     */
    private static final String DisplayItemElementListItemIdentifier1SettingTypeKey = "ItemDomainInventory.ItemElementList.Display.ItemIdentifier1"; 
    private static final String DisplayCreatedByUserSettingTypeKey = "ItemDomainInventory.List.Display.CreatedByUser";
    private static final String DisplayCreatedOnDateTimeSettingTypeKey = "ItemDomainInventory.List.Display.CreatedOnDateTime";
    private static final String DisplayDescriptionSettingTypeKey = "ItemDomainInventory.List.Display.Description";
    private static final String DisplayIdSettingTypeKey = "ItemDomainInventory.List.Display.Id";
    private static final String DisplayLastModifiedByUserSettingTypeKey = "ItemDomainInventory.List.Display.LastModifiedByUser";
    private static final String DisplayLastModifiedOnDateTimeSettingTypeKey = "ItemDomainInventory.List.Display.LastModifiedOnDateTime";
    private static final String DisplayLocationDetailsSettingTypeKey = "ItemDomainInventory.List.Display.LocationDetails";
    private static final String DisplayLocationSettingTypeKey = "ItemDomainInventory.List.Display.Location";
    private static final String DisplayNumberOfItemsPerPageSettingTypeKey = "ItemDomainInventory.List.Display.NumberOfItemsPerPage";
    private static final String DisplayOwnerUserSettingTypeKey = "ItemDomainInventory.List.Display.OwnerUser";
    private static final String DisplayOwnerGroupSettingTypeKey = "ItemDomainInventory.List.Display.OwnerGroup";
    private static final String DisplayPropertyTypeId1SettingTypeKey = "ItemDomainInventory.List.Display.PropertyTypeId1";
    private static final String DisplayPropertyTypeId2SettingTypeKey = "ItemDomainInventory.List.Display.PropertyTypeId2";
    private static final String DisplayPropertyTypeId3SettingTypeKey = "ItemDomainInventory.List.Display.PropertyTypeId3";
    private static final String DisplayPropertyTypeId4SettingTypeKey = "ItemDomainInventory.List.Display.PropertyTypeId4";
    private static final String DisplayPropertyTypeId5SettingTypeKey = "ItemDomainInventory.List.Display.PropertyTypeId5";
    private static final String DisplayQrIdSettingTypeKey = "ItemDomainInventory.List.Display.QrId";
    private static final String DisplaySerialNumberSettingTypeKey = "ItemDomainInventory.List.Display.SerialNumber";
    private static final String DisplayItemProjectSettingTypeKey = "ItemDomainInventory.List.Display.Project";   
    private static final String DisplayRowExpansionSettingTypeKey = "ItemDomainInventory.List.Display.RowExpansion";
    private static final String LoadRowExpansionPropertyValueSettingTypeKey = "ItemDomainInventory.List.Load.RowExpansionPropertyValue";
    private static final String AutoLoadListFilterValuesSettingTypeKey = "ItemDomainInventory.List.Load.FilterDataTable"; 
    private static final String FilterByComponentSettingTypeKey = "ItemDomainInventory.List.FilterBy.Component";
    private static final String FilterByCreatedByUserSettingTypeKey = "ItemDomainInventory.List.FilterBy.CreatedByUser";
    private static final String FilterByCreatedOnDateTimeSettingTypeKey = "ItemDomainInventory.List.FilterBy.CreatedOnDateTime";
    private static final String FilterByDescriptionSettingTypeKey = "ItemDomainInventory.List.FilterBy.Description";
    private static final String FilterByLastModifiedByUserSettingTypeKey = "ItemDomainInventory.List.FilterBy.LastModifiedByUser";
    private static final String FilterByLastModifiedOnDateTimeSettingTypeKey = "ItemDomainInventory.List.FilterBy.LastModifiedOnDateTime";
    private static final String FilterByLocationSettingTypeKey = "ItemDomainInventory.List.FilterBy.Location";
    private static final String FilterByLocationDetailsSettingTypeKey = "ItemDomainInventory.List.FilterBy.LocationDetails";
    private static final String FilterByOwnerUserSettingTypeKey = "ItemDomainInventory.List.FilterBy.OwnerUser";
    private static final String FilterByOwnerGroupSettingTypeKey = "ItemDomainInventory.List.FilterBy.OwnerGroup";
    private static final String FilterByPropertyValue1SettingTypeKey = "ItemDomainInventory.List.FilterBy.PropertyValue1";
    private static final String FilterByPropertyValue2SettingTypeKey = "ItemDomainInventory.List.FilterBy.PropertyValue2";
    private static final String FilterByPropertyValue3SettingTypeKey = "ItemDomainInventory.List.FilterBy.PropertyValue3";
    private static final String FilterByPropertyValue4SettingTypeKey = "ItemDomainInventory.List.FilterBy.PropertyValue4";
    private static final String FilterByPropertyValue5SettingTypeKey = "ItemDomainInventory.List.FilterBy.PropertyValue5";
    private static final String FilterByTagSettingTypeKey = "ItemDomainInventory.List.FilterBy.Tag";
    private static final String FilterByQrIdSettingTypeKey = "ItemDomainInventory.List.FilterBy.QrId";
    private static final String FilterBySerialNumberSettingTypeKey = "ItemDomainInventory.List.FilterBy.SerialNumber";
    private static final String DisplayListPageHelpFragmentSettingTypeKey = "ItemDomainInventory.Help.ListPage.Display.Fragment";
    private static final String FilterByPropertiesAutoLoadTypeKey = "ItemDomainInventory.List.AutoLoad.FilterBy.Properties";
    private static final String DisplayListDataModelScopeSettingTypeKey = "ItemDomainInventory.List.Scope.Display";
    private static final String DisplayListDataModelScopePropertyTypeIdSettingTypeKey = "ItemDomainInventory.List.Scope.Display.PropertyTypeId";

    private static final Logger logger = Logger.getLogger(ItemDomainInventoryController.class.getName());

    private Boolean displayLocationDetails = null;
    private Boolean displayLocation = null;
    private Boolean displaySerialNumber = null;

    private String filterByComponent = null;
    private String filterByLocation = null;
    private String filterByLocationDetails = null;
    private String filterBySerialNumber = null;
    private String filterByTag = null;

    private List<PropertyValue> filteredPropertyValueList = null;

    //Variables used for creation of new inventory item. 
    private List<ItemDomainInventory> newItemsToAdd = null;
    private TreeNode currentItemBOMListTree = null;
    private TreeNode selectedItemBOMTreeNode = null;
    private boolean showOptionalPartsInBom = false;
    private Boolean currentItemBOMTreeHasOptionalItems = null;

    private Connector selectedConnectorOfCurrentItem = null;
    private Connector selectedConnectorOfSecondItem = null;
    // Connector that is on the same side as current. 
    private ItemConnector firstCableItemConnector = null;
    private ItemConnector secondCableItemConnector = null;
    private Item currentConnectionCable = null;
    private ListDataModel inventoryItemsWithRequiredConnector = null;
    private Item selectedSecondItemWithRequiredConnection = null;

    private boolean connectionEditRendered = false;

    protected ListDataModel filterViewLocationDataModel = null;
    protected ItemDomainLocation filterViewLocationItemLoaded = null;
    protected boolean filterViewLocationDataModelLoaded = false;

    private ItemDomainInventory lastInventoryItemRequestedLocationMenuModel = null;   

    @EJB
    private DomainFacade domainFacade;
    @EJB
    private ItemElementRelationshipFacade itemElementRelationshipFacade;

    @EJB
    private RelationshipTypeFacade relationshipTypeFacade;
    
    @EJB
    private ItemDomainInventoryFacade itemDomainInventoryFacade; 

    @EJB
    private ConnectorFacade connectorFacade;

    public ItemDomainInventoryController() {
        super();
        displayDerivedFromItem = false;
    }

    public static ItemDomainInventoryController getInstance() {
        return (ItemDomainInventoryController) findDomainController(DEFAULT_DOMAIN_NAME);
    }

    public Boolean getDisplayLocationDetails() {
        return displayLocationDetails;
    }

    public void setDisplayLocationDetails(Boolean displayLocationDetails) {
        this.displayLocationDetails = displayLocationDetails;
    }

    public Boolean getDisplayLocation() {
        return displayLocation;
    }

    public void setDisplayLocation(Boolean displayLocation) {
        this.displayLocation = displayLocation;
    }

    @Override
    public String getDisplayListPageHelpFragmentSettingTypeKey() {
        // No help fragment yet exists for cdb 3.0 Inventory. 
        return null;
        //return DisplayListPageHelpFragmentSettingTypeKey;
    }

    public TreeNode getLocationRelationshipTree(ItemDomainInventory inventoryItem) {
        if (inventoryItem.getLocationTree() == null) {
            setItemLocationInfo(inventoryItem);
        }
        return inventoryItem.getLocationTree();
    }

    private ItemElementRelationship findItemLocationRelationship(ItemDomainInventory item) {
        // Support items that have not yet been saved to db.
        if (item.getSelfElement().getId() != null) {
            return itemElementRelationshipFacade
                    .findItemElementRelationshipByNameAndItemElementId(ItemElementRelationshipTypeNames.itemLocation.getValue(),
                            item.getSelfElement().getId());
        } else {
            return null;
        }
    }

    private List<ItemElementRelationship> findItemCableConnectionRelationship(Item item) {
        // Support items that have not yet been saved to db.
        if (item.getSelfElement().getId() != null) {
            return itemElementRelationshipFacade
                    .findItemElementRelationshipListByNameAndItemElementId(ItemElementRelationshipTypeNames.itemCableConnection.getValue(),
                            item.getSelfElement().getId());
        }

        return null;
    }

    @Override
    public List<ItemDomainInventory> getItemListWithProject(ItemProject itemProject) {
        String projectName = itemProject.getName();
        return itemDomainInventoryFacade.findByDomainAndProjectOrderByQrId(getDefaultDomainName(), projectName);
    }

    @Override
    public List<ItemDomainInventory> getItemList() {
        return itemDomainInventoryFacade.findByDomainOrderByQrId(getDefaultDomainName());
    }

    @Override
    public List<EntityType> getFilterableEntityTypes() {
        return getDefaultDomainDerivedFromDomain().getAllowedEntityTypeList();
    }

    public String getLocationRelationshipDetails(ItemDomainInventory inventoryItem) {
        if (inventoryItem.getLocationDetails() == null) {
            setItemLocationInfo(inventoryItem);
        }

        return inventoryItem.getLocationDetails();
    }

    public ItemDomainLocation getLocation(ItemDomainInventory inventoryItem) {
        if (inventoryItem.getLocation() == null) {
            setItemLocationInfo(inventoryItem);
        }
        return inventoryItem.getLocation();
    }

<<<<<<< HEAD
    public DefaultMenuModel getItemLocataionDefaultMenuModel(ItemDomainInventory item) {
=======
    public List<ItemElementRelationship> getItemCableRelationshipList(Item inventoryItem) {
        if (inventoryItem.getItemCableConnectionsRelationshipList() == null) {
            List<ItemElementRelationship> cableRelationshipList;
            cableRelationshipList = findItemCableConnectionRelationship(inventoryItem);
            inventoryItem.setItemCableConnectionsRelationshipList(cableRelationshipList);
        }
        return inventoryItem.getItemCableConnectionsRelationshipList();
    }
    
    public boolean getDisplayItemCableRelationshipList() {
        if (getCurrent() != null) {
            List<ItemElementRelationship> itemCableRelationshipList = getItemCableRelationshipList(getCurrent());
            return itemCableRelationshipList != null && !itemCableRelationshipList.isEmpty();             
        } 
        return false; 
    }

    public void createItemCableConnectionRelationshipForCurrent() {
        resetConnectorVairables();
        connectionEditRendered = true;
    }
    
    public void cancelCreateItemCableConnectionRelationshipForCurrent() {
        resetConnectorVairables();
    }

    public List<Connector> getAvailableConnectorListForCurrent() {
        Item inventoryItem = getCurrent();

        List<Connector> availableConnectors = inventoryItem.getItemAvaliableConnectorsList();
        if (availableConnectors == null) {
            availableConnectors = connectorFacade.getAvailableConnectorsForInventoryItem(inventoryItem, null, null);
            inventoryItem.setItemAvaliableConnectorsList(availableConnectors);
        }

        return availableConnectors;
    }

    public boolean isConnectionEditRendered() {
        return connectionEditRendered;
    }

    public boolean getItemHasAvaialbeConnectors() {
        return getAvailableConnectorListForCurrent().size() > 0;
    }

    public void handleConnectorSelectionEvent(AjaxBehaviorEvent event) {
        SelectOneListbox selectOneListBox = (SelectOneListbox) event.getSource();
        Connector connector = (Connector) selectOneListBox.getValue();
        selectedConnectorOfCurrentItem = connector;

        if (currentConnectionCable == null) {
            ItemDomainCableController itemDomainCableController = ItemDomainCableController.getInstance();
            currentConnectionCable = itemDomainCableController.createEntityInstance();

            // Item should have two connectors
            List<ItemConnector> cableConnectorList = currentConnectionCable.getItemConnectorList();
            if (cableConnectorList.size() == 2) {
                firstCableItemConnector = cableConnectorList.get(0);
                secondCableItemConnector = cableConnectorList.get(1);
            } else {
                // This should not happen. 
                SessionUtility.addErrorMessage("Error", "Cable was not created sucessfully.");
                currentConnectionCable = null; 
            }
        }
        
        updateConnectorTypesForCurrentCable();       

    }
    
    public void updateConnectorTypesForCurrentCable() {
        if (currentConnectionCable != null) {                        
            boolean isDirect = ItemDomainCableController.getIsDirectConnectionForItem(currentConnectionCable); 
            ConnectorType connectorType = selectedConnectorOfCurrentItem.getConnectorType(); 
            boolean connectorGender =  selectedConnectorOfCurrentItem.getIsMale(); 
            
            firstCableItemConnector.getConnector().setConnectorType(connectorType);
            secondCableItemConnector.getConnector().setConnectorType(connectorType);
            firstCableItemConnector.getConnector().setIsMale(!connectorGender);
            
            if (isDirect) {                
                secondCableItemConnector.getConnector().setIsMale(connectorGender);
            } else {                                
                secondCableItemConnector.getConnector().setIsMale(!connectorGender);
            }
            
            loadAvailableInventoryItemListWithSecondItemConnector();
        }
    }

    public void loadAvailableInventoryItemListWithSecondItemConnector() {
        List<Item> inventoryWithRequiredConnectorType;

        ConnectorType connectorType = secondCableItemConnector.getConnector().getConnectorType();
        Boolean requiredIsMale = !secondCableItemConnector.getConnector().getIsMale();

        inventoryWithRequiredConnectorType = itemFacade.getInventoryItemsWithAvailableConnectorType(connectorType, requiredIsMale);
        inventoryWithRequiredConnectorType.remove(current);

        inventoryItemsWithRequiredConnector = new ListDataModel(inventoryWithRequiredConnectorType);
    }

    public List<Connector> loadAppropriateConnectorsForItemAndCurrentSelections(Item item) {
        if (item != null) {
            Boolean reqIsMale = !secondCableItemConnector.getConnector().getIsMale();
            ConnectorType reqConnectorType = secondCableItemConnector.getConnector().getConnectorType();

            return connectorFacade.getAvailableConnectorsForInventoryItem(item, reqConnectorType, reqIsMale);
        }
        return null;
    }

    public void saveConnectionInformation(String onSuccessCommand) {
        if (selectedConnectorOfCurrentItem == null) {
            SessionUtility.addErrorMessage("Could not create connection", "Please select a connector.");
            return;
        }

        if (selectedSecondItemWithRequiredConnection == null
                || selectedConnectorOfSecondItem == null) {
            SessionUtility.addErrorMessage("Could not create connection", "Please select a port on second inventory item.");
            return;
        }

        ItemConnector firstItemConnector = getItemConnectorToConnectTo(getCurrent(), selectedConnectorOfCurrentItem);
        ItemConnector secondItemConnector = getItemConnectorToConnectTo(selectedSecondItemWithRequiredConnection, selectedConnectorOfSecondItem);

        ItemElementRelationship currentToCableRelationship = createItemElementRelationshipToCableConnector(getCurrent(), currentConnectionCable, firstItemConnector, firstCableItemConnector);
        ItemElementRelationship secondToCableRelationship = createItemElementRelationshipToCableConnector(selectedSecondItemWithRequiredConnection, currentConnectionCable, secondItemConnector, secondCableItemConnector);
        
        // New cable item still needs a list for item element relationships. 
        ItemElement cableSelfElement = currentConnectionCable.getSelfElement();
        cableSelfElement.setItemElementRelationshipList1(new ArrayList<>());
        
        // Add the apporpriate item relationships to the model. 
        addItemElementRelationshipToItem(getCurrent(), currentToCableRelationship, false);
        addItemElementRelationshipToItem(selectedSecondItemWithRequiredConnection, secondToCableRelationship, false);                        
        addItemElementRelationshipToItem(currentConnectionCable, currentToCableRelationship, true);
        addItemElementRelationshipToItem(currentConnectionCable, secondToCableRelationship, true);        

        this.update();

        // Prevent re-render of non-needed dialog content.
        resetConnectorVairables();

        RequestContext.getCurrentInstance().execute(onSuccessCommand);

    }

    private void addItemElementRelationshipToItem(Item item, ItemElementRelationship ier, boolean secondItem) {
        ItemElement selfElement = item.getSelfElement();
        List<ItemElementRelationship> ierList;
        if (secondItem) {
            ierList = selfElement.getItemElementRelationshipList1();
        } else {
            ierList = selfElement.getItemElementRelationshipList();
        }
        ierList.add(ier); 
    }

    private ItemElementRelationship createItemElementRelationshipToCableConnector(Item item,
            Item cableItem, ItemConnector itemItemConnector, ItemConnector cableItemConnector) {
        ItemElementRelationship itemElementRelationship = new ItemElementRelationship();
        itemElementRelationship.setFirstItemElement(item.getSelfElement());
        itemElementRelationship.setFirstItemConnector(itemItemConnector);
        itemElementRelationship.setSecondItemElement(cableItem.getSelfElement());
        itemElementRelationship.setSecondItemConnector(cableItemConnector);

        RelationshipType cableConnectionRelationshipType = getCableConnectionRelationshipType();
        itemElementRelationship.setRelationshipType(cableConnectionRelationshipType);

        return itemElementRelationship;
    }

    /**
     * get a valid item connector for a particular connector of an item.
     *
     * @param inventoryItem
     * @param connector
     * @return
     */
    private ItemConnector getItemConnectorToConnectTo(Item inventoryItem, Connector connector) {
        List<ItemConnector> itemConnectors = inventoryItem.getItemConnectorList();

        // Verify if an item already has a item connection. 
        for (ItemConnector itemConnector : itemConnectors) {
            if (itemConnector.getConnector().equals(connector)) {
                return itemConnector;
            }
        }

        // Create a new item connector
        // Verify that a connector could be created. 
        Item catalogItem = inventoryItem.getDerivedFromItem();
        List<ItemConnector> catalogItemConnectorList = catalogItem.getItemConnectorList();
        for (ItemConnector catalogItemConnector : catalogItemConnectorList) {
            if (catalogItemConnector.getConnector().equals(connector)) {
                ItemConnector itemConnector = new ItemConnector();
                itemConnector.setConnector(connector);
                itemConnector.setItem(inventoryItem);
                inventoryItem.getItemConnectorList().add(itemConnector);
                return itemConnector;
            }
        }

        return null;
    }

    public void disconnectPortConnection(ItemElementRelationship cableConnectionRelationship) {
        ItemConnector firstInventoryConnector = cableConnectionRelationship.getFirstItemConnector();

        if (firstInventoryConnector != null) {
            ItemConnectorController itemConnectorController = ItemConnectorController.getInstance();
            Item cableItem = itemConnectorController.getItemConnectedVia(firstInventoryConnector);
            ItemConnector secondInventoryConnector = itemConnectorController.getItemConnectorOfItemConnectedTo(firstInventoryConnector);

            if (cableItem != null) {
                // Cable item holds the connectors that both items are connected by. 
                ItemDomainCableController itemDomainCableController = ItemDomainCableController.getInstance();
                itemDomainCableController.destroyCableConnection(cableItem);
                reloadCurrent();
            }
            // Connectors contain no significant information unless they are connected. 
            itemConnectorController.destroy(firstInventoryConnector);
            itemConnectorController.destroy(secondInventoryConnector);
        }
    }

    public void disconnectSecondConnector() {
        selectedSecondItemWithRequiredConnection = null;
        selectedConnectorOfSecondItem = null;
    }

    public boolean selectedSecondConnectorDefined() {
        return selectedConnectorOfSecondItem != null;
    }

    public ListDataModel getInventoryItemsWithRequiredConnector() {
        return inventoryItemsWithRequiredConnector;
    }

    public Item getCurrentConnectionCable() {
        return currentConnectionCable;
    }

    public ItemConnector getFirstCableItemConnector() {
        return firstCableItemConnector;
    }

    public ItemConnector getSecondCableItemConnector() {
        return secondCableItemConnector;
    }

    public Connector getSelectedConnectorOfSecondItem() {
        return selectedConnectorOfSecondItem;
    }

    public void setSelectedConnectorOfSecondItem(Connector selectedConnectorOfSecondItem) {
        this.selectedConnectorOfSecondItem = selectedConnectorOfSecondItem;
    }

    public Item getSelectedSecondItemWithRequiredConnection() {
        return selectedSecondItemWithRequiredConnection;
    }

    public void setSelectedSecondItemWithRequiredConnection(Item selectedInventoryItemWithRequiredConnection) {
        this.selectedConnectorOfSecondItem = null;
        this.selectedSecondItemWithRequiredConnection = selectedInventoryItemWithRequiredConnection;
    }

    public DefaultMenuModel getItemLocataionDefaultMenuModel(Item item) {
>>>>>>> 1934f53b
        lastInventoryItemRequestedLocationMenuModel = item;
        if (item != null) {
            if (item.getLocationMenuModel() == null) {
                setItemLocationInfo(item, false, true);
                String locationString = item.getLocationString();
                DefaultMenuModel itemLocationMenuModel;
                ItemDomainLocationController itemDomainLocationController;
                itemDomainLocationController = ItemDomainLocationController.getInstance();
                String inventoryControllerName = getDomainControllerName(DEFAULT_DOMAIN_NAME);
                if (locationString == null || locationString.isEmpty()) {
                    locationString = "Select Location";
                }
                ItemDomainLocation lowestLocation = item.getLocation();

                itemLocationMenuModel = itemDomainLocationController.generateLocationMenuModel(locationString, inventoryControllerName, "updateLocationForLastRequestedMenuModel", lowestLocation);
                item.setLocationMenuModel(itemLocationMenuModel);
            }
            return item.getLocationMenuModel();
        }
        return null;
    }

    public void updateLocationForLastRequestedMenuModel(ItemDomainLocation locationItem) {
        if (lastInventoryItemRequestedLocationMenuModel != null) {
            updateLocationForItem(lastInventoryItemRequestedLocationMenuModel, locationItem, null);
        } else {
            SessionUtility.addErrorMessage("Error", "No current item.");
        }
    }

    public void updateLocationForItem(ItemDomainInventory item, ItemDomainLocation locationItem, String onSuccess) {
        if (item.equals(locationItem)) {
            SessionUtility.addErrorMessage("Error", "Cannot use the same location as this item.");
            return;
        }

        if (locationItem != null) {
            if (isInventoryDomainItem(locationItem)) {
                ItemDomainInventory itemToCheck = item;
                if (item.getId() == null) {
                    // new item is part of currents assembly. 
                    itemToCheck = getCurrent();
                    if (itemToCheck.equals(locationItem)) {
                        SessionUtility.addErrorMessage("Error", "Cannot use parent of assembly as a location.");
                        return;
                    }
                } else {
                    // Existent item.
                    // Check that current item is not placed in its own herarchy. 
                    List<ItemDomainLocation> locationHierarchyList = ItemDomainLocationController.generateLocationHierarchyList(locationItem);
                    if (locationHierarchyList != null) {
                        if (locationHierarchyList.contains(item)) {
                            SessionUtility.addErrorMessage("Error", "Item is part of the the desired location heriarchy.");
                            return;
                        }
                    }
                }

                // Check if item is part of assembly. 
                if (isItemInAssemblyTree(itemToCheck, locationItem)) {
                    SessionUtility.addErrorMessage("Error", "Item is already part of this assembly, cannot use selected location.");
                    return;
                }

            }
        }

        item.setLocation(locationItem);
        updateLocationTreeForItem(item);
        updateLocationStringForItem(item);
        // To be updated. 
        item.setLocationMenuModel(null);

        if (onSuccess != null) {
            RequestContext.getCurrentInstance().execute(onSuccess);
        }

    }

    private boolean isItemInAssemblyTree(Item currentItem, Item itemToLookFor) {
        return isItemInAssemblyTree(currentItem, itemToLookFor, true, true);
    }

    private boolean isItemInAssemblyTree(Item currentItem, Item itemToLookFor, boolean isNeedToMoveDown, boolean isNeedToMoveUp) {
        if (isNeedToMoveUp) {
            // Move up the assembly tree
            List<ItemElement> itemElementMembershipList = currentItem.getItemElementMemberList();
            if (itemElementMembershipList != null) {
                for (ItemElement itemElement : itemElementMembershipList) {
                    Item parentItem = itemElement.getParentItem();
                    if (parentItem != null) {
                        if (parentItem.equals(itemToLookFor)) {
                            return true;
                        }
                        if (isItemInAssemblyTree(parentItem, itemToLookFor, false, true)) {
                            return true;
                        }
                    }
                }
            }
        }
        if (isNeedToMoveDown) {
            // Move down the assembly tree
            List<ItemElement> itemElementList = currentItem.getItemElementDisplayList();
            if (itemElementList != null) {
                for (ItemElement itemElement : itemElementList) {
                    Item containedItem = itemElement.getContainedItem();
                    if (containedItem != null) {
                        if (containedItem.equals(itemToLookFor)) {
                            return true;
                        }
                        if (isItemInAssemblyTree(containedItem, itemToLookFor, true, false)) {
                            return true;
                        }
                    }
                }
            }
        }

        return false;
    }

    @Override
    protected void filterViewItemProjectChanged() {
        super.filterViewItemProjectChanged();
        filterViewLocationDataModelLoaded = false;
    }

    public boolean isFilterViewLocationDataModelNeedReloading(ItemDomainLocation newLocationItem) {
        if (filterViewLocationDataModel == null) {
            return true;
        }
        if (filterViewLocationDataModelLoaded) {
            return true;
        }
        if (filterViewLocationItemLoaded != null) {
            if (!filterViewLocationItemLoaded.equals(newLocationItem)) {
                return true;
            }
        } else // last is null but new is not. 
         if (newLocationItem != null) {
                return true;
            }
        return false;
    }

    public void updateFilterViewLocationDataModelReloadStatus(ItemDomainLocation lastLocationLoaded) {
        filterViewLocationDataModelLoaded = true;
        filterViewLocationItemLoaded = lastLocationLoaded;
    }

    public List<ItemElementRelationshipHistory> getItemLocationRelationshipHistory(Item item) {
        String locationRelationshipTypeName = ItemElementRelationshipTypeNames.itemLocation.getValue();

        List<ItemElementRelationship> locationRelationshipList = ItemUtility.getItemRelationshipList(item, locationRelationshipTypeName, true);

        if (locationRelationshipList.size() > 1) {
            SessionUtility.addErrorMessage("Error", "Item is part of two or more locations.");
        } else if (locationRelationshipList.size() == 1) {
            return locationRelationshipList.get(0).getItemElementRelationshipHistoryList();
        }

        return null;
    }

    public ListDataModel getFilterViewLocationDataModel() {
        ItemDomainLocation selection = getItemDomainLocationController().getFilterViewLocationLastSelection();
        if (isFilterViewLocationDataModelNeedReloading(selection)) {
            List<ItemDomainInventory> itemList = new ArrayList<>();
            ItemProject currentItemProject = getCurrentItemProject();
            if (selection != null) {
                itemList.addAll(ItemDomainLocationController.getAllItemsLocatedInHierarchy(selection));
                if (currentItemProject != null) {
                    List<Item> itemsToRemove = new ArrayList<>();
                    for (Item item : itemList) {
                        if (item.getItemProjectList().contains(currentItemProject)) {
                            continue;
                        }
                        itemsToRemove.add(item);
                    }
                    itemList.removeAll(itemsToRemove);
                }
            } else if (currentItemProject != null) {
                itemList = itemDomainInventoryFacade.findByFilterViewItemProjectAttributes(currentItemProject, getDefaultDomainName());
            }
            filterViewLocationDataModel = createFilterViewListDataModel(itemList);
        }

        return filterViewLocationDataModel;
    }

    @Override
    protected void prepareFilterViewResultItem(FilterViewResultItem fvio) {
        super.prepareFilterViewResultItem(fvio);
        Item inventoryItem = fvio.getItemObject();

        TreeNode rootTreeNode = ItemUtility.createNewTreeNode(inventoryItem, null);
        ItemDomainLocationController.addLocationRelationshipsToParentTreeNode(inventoryItem, rootTreeNode);
        if (rootTreeNode.getChildren().size() > 0) {
            fvio.addFilterViewItemExpansion(rootTreeNode, "Location For");
        }

    }

    @Override
    public void resetListDataModel() {
        super.resetListDataModel();
    }

    public ItemDomainLocationController getItemDomainLocationController() {
        Object bean = SessionUtility.findBean(ITEM_DOMAIN_LOCATION_CONTROLLER_NAME);
        return (ItemDomainLocationController) bean;
    }

    public boolean isInventoryDomainItem(Item item) {
        return item.getDomain().getName().equals(getDefaultDomainName());
    }

    /**
     * Using the current location set in item, generate a location tree.
     *
     * @param item
     */
    public void updateLocationTreeForItem(ItemDomainInventory item) {
        if (item != null) {
            ItemDomainLocation location = item.getLocation();
            item.setLocationTree(ItemDomainLocationController.generateLocationNodeTreeBranch(location));
        }
    }

    /**
     * Using the current location set in item, generate a location string.
     *
     * @param item
     */
    public void updateLocationStringForItem(ItemDomainInventory item) {
        if (item != null) {
            ItemDomainLocation locationItem = item.getLocation();
            item.setLocationString(ItemDomainLocationController.generateLocatonHierarchyString(locationItem));
        }
    }

    /**
     * Gets a location string for an item and loads it if necessary.
     *
     * @param item
     * @return
     */
    public String getLocationStringForItem(ItemDomainInventory item) {
        if (item != null) {
            if (item.getLocationString() == null) {
                loadLocationStringForItem(item);
                if (item.getLocationString() == null) {
                    // Avoid unecessary checks.
                    item.setLocationString("");
                }
            }
            return item.getLocationString();
        }
        return null;
    }

    /**
     * Load current item location information & set location string.
     *
     * @param inventoryItem
     */
    public void loadLocationStringForItem(ItemDomainInventory inventoryItem) {
        setItemLocationInfo(inventoryItem, false, true);
    }

    public void setItemLocationInfo(ItemDomainInventory inventoryItem) {
        setItemLocationInfo(inventoryItem, true, true);
    }

    public void setItemLocationInfo(ItemDomainInventory inventoryItem, boolean loadLocationTreeForItem, boolean loadLocationHierarchyString) {
        if (inventoryItem.getOriginalLocationLoaded() == false) {
            ItemDomainLocation itemLocationItem = inventoryItem.getLocation();

            if (itemLocationItem == null) {
                ItemElementRelationship itemElementRelationship;
                itemElementRelationship = findItemLocationRelationship(inventoryItem);

                if (itemElementRelationship != null) {
                    ItemElement locationSelfItemElement = itemElementRelationship.getSecondItemElement();
                    if (locationSelfItemElement != null) {
                        ItemDomainLocation locationItem = (ItemDomainLocation) locationSelfItemElement.getParentItem();
                        inventoryItem.setLocation(locationItem);
                        if (loadLocationTreeForItem) {
                            updateLocationTreeForItem(inventoryItem);
                        }
                        if (loadLocationHierarchyString) {
                            updateLocationStringForItem(inventoryItem);
                        }
                    }
                    inventoryItem.setLocationDetails(itemElementRelationship.getRelationshipDetails());
                }
            }
            inventoryItem.setOriginalLocationLoaded(true);
        }

    }

    private RelationshipType getLocationRelationshipType() {
        return relationshipTypeFacade.findByName(ItemElementRelationshipTypeNames.itemLocation.getValue());
    }

    private RelationshipType getCableConnectionRelationshipType() {
        RelationshipType relationshipType = relationshipTypeFacade.findByName(ItemElementRelationshipTypeNames.itemCableConnection.getValue());
        if (relationshipType == null) {
            RelationshipTypeController controller = RelationshipTypeController.getInstance();
            String name = ItemElementRelationshipTypeNames.itemCableConnection.getValue();
            relationshipType = controller.createRelationshipTypeWithName(name);
        }
        return relationshipType;
    }

    @Override
    protected boolean isPreProcessListDataModelIterateNeeded() {
        boolean result = super.isPreProcessListDataModelIterateNeeded();

        if (!result) {
            return displayLocation;
        }

        return result;
    }

    @Override
    protected void processPreProcessIteratedDomainEntity(CdbDomainEntity entity) {
        super.processPreProcessIteratedDomainEntity(entity);

        if (displayLocation) {
            ItemDomainInventory item = (ItemDomainInventory) entity;
            loadLocationStringForItem(item);
        }
    }

    @Override
    public String prepareCreate() {
        ItemController derivedItemController = getDefaultDomainDerivedFromDomainController();
        if (derivedItemController != null) {
            derivedItemController.getSelectedObjectAndResetDataModel();
            derivedItemController.clearListFilters();
            derivedItemController.setFilteredObjectList(null);
        }

        String createResult = super.prepareCreate();

        return createResult;
    }

    public void createSaveFromDialog(String onSuccessCommand) {
        String result = create();
        if (result != null) {
            RequestContext.getCurrentInstance().execute(onSuccessCommand);
        }
    }

    public void createCancelFromDialog() {
        if (getCurrent() != null) {
            ItemDomainCatalog catalogItem = getCurrent().getCatalogItem();
            if (catalogItem != null) {
                catalogItem.getDerivedFromItemList().remove(getCurrent());
            }
            setCurrent(null);
        }
    }

    @Override
    public void prepareAddItemDerivedFromItem(Item item) {
        super.prepareAddItemDerivedFromItem(item);
        prepareBillOfMaterialsForCurrentItem();
    }

    @Override
    protected String getCreateItemWizardMenuItemValue(ItemCreateWizardSteps step) {
        switch (step) {
            case basicInformation:
                return null;
            case classification:
                return null;
            case permissions:
                return null;
            case reviewSave:
                return null;
            default:
                break;
        }

        return super.getCreateItemWizardMenuItemValue(step);
    }

    @Override
    protected String getCreateItemWizardMenuItemCustomValue(String stepName) {
        if (stepName.equals(ITEM_CREATE_WIZARD_ITEM_ELEMENT_CREATE_STEP)) {
            return "Bill of Materials";
        }

        return super.getCreateItemWizardMenuItemCustomValue(stepName);
    }

    @Override
    public MenuModel getCreateItemWizardStepsMenuModel() {
        if (createItemWizardStepsMenuModel == null) {
            // Create all of the standard menu items.
            super.getCreateItemWizardStepsMenuModel();

            DefaultMenuItem menuItem;
            String menuItemDisplayValue = getCreateItemWizardMenuItemCustomValue(ITEM_CREATE_WIZARD_ITEM_ELEMENT_CREATE_STEP);
            menuItem = createMenuItemForCreateWizardSteps(menuItemDisplayValue, ITEM_CREATE_WIZARD_ITEM_ELEMENT_CREATE_STEP);

            createItemWizardStepsMenuModel.addElement(menuItem);

        }

        return createItemWizardStepsMenuModel;
    }

    @Override
    public String getNextStepForCreateItemWizard(FlowEvent event) {
        if (getCurrent().getDerivedFromItem() == null) {
            SessionUtility.addWarningMessage("No Catalog Item Selected", "Please select a catalog item.");
            return ItemCreateWizardSteps.derivedFromItemSelection.getValue();
        }

        String nsEvent = event.getNewStep();

        if (nsEvent.equals(ITEM_CREATE_WIZARD_ITEM_ELEMENT_CREATE_STEP)) {
            prepareBillOfMaterialsForCurrentItem();
        }

        return super.getNextStepForCreateItemWizard(event);
    }

    public void prepareBillOfMaterialsForCurrentItem() {
        // Prepare bill of materials if not yet done so. 
        newItemsToAdd = new ArrayList<>();
        InventoryBillOfMaterialItem iBom = new InventoryBillOfMaterialItem(getCurrent());
        InventoryBillOfMaterialItem.setBillOfMaterialsListForItem(getCurrent(), iBom);
    }

    private void resetConnectorVairables() {
        currentConnectionCable = null;
        firstCableItemConnector = null;
        secondCableItemConnector = null;

        inventoryItemsWithRequiredConnector = null;

        selectedSecondItemWithRequiredConnection = null;
        selectedConnectorOfSecondItem = null;
        selectedConnectorOfCurrentItem = null;

        connectionEditRendered = false;

        Item item = getCurrent();
        if (item != null) {
            item.setItemAvaliableConnectorsList(null);
        }
    }

    @Override
    public String prepareView(ItemDomainInventory item) {
        resetBOMSupportVariables();
        resetConnectorVairables();
        return super.prepareView(item); //To change body of generated methods, choose Tools | Templates.
    }

    @Override
    public String prepareEdit(ItemDomainInventory inventoryItem) {
        resetBOMSupportVariables();
        setCurrent(inventoryItem);
        return super.prepareEdit(inventoryItem);
    }

    public Boolean displayBOMEditButton() {
        if (current != null) {
            List<ItemElement> catalogItemElementDisplayList;
            if (current.getDerivedFromItem() != null) {
                catalogItemElementDisplayList = current.getDerivedFromItem().getItemElementDisplayList();
                return catalogItemElementDisplayList != null && catalogItemElementDisplayList.isEmpty() == false;
            }
        }

        return false;
    }

    public String saveEditBOMList() {
        return this.update();
    }

    public void prepareEditBOMForCurrent() {
        resetBOMSupportVariables();
        prepareBillOfMaterialsForCurrentItem();
    }

    @Override
    public void setCurrentDerivedFromItem(Item derivedFromItem) {
        if (getCurrent().getDerivedFromItem() == derivedFromItem) {
            //No need to set it is currently the same catalog item.
            return;
        }
        super.setCurrentDerivedFromItem(derivedFromItem);
        resetBOMSupportVariables();
        newItemsToAdd = new ArrayList<>();

        // Add current item to list
        newItemsToAdd.add(getCurrent());
    }

    public void resetBOMSupportVariables() {
        // All variables will be genererated when needed. 
        if (getCurrent() != null) {
            getCurrent().setInventoryDomainBillOfMaterialList(null);
            getCurrent().setContainedInBOM(null);
        }
        newItemsToAdd = null;
        currentItemBOMListTree = null;
        selectedItemBOMTreeNode = null;
        showOptionalPartsInBom = false;
        currentItemBOMTreeHasOptionalItems = null;

    }

    @Override
    public String getLastCreateWizardStep() {
        return ITEM_CREATE_WIZARD_ITEM_ELEMENT_CREATE_STEP;
    }

    public TreeNode getCurrentItemBOMListTree() {
        if (currentItemBOMListTree == null) {
            currentItemBOMListTree = buildTreeNodeFromParentItem(getCurrent().getContainedInBOM());
        }

        return currentItemBOMListTree;
    }

    private TreeNode buildTreeNodeFromParentItem(InventoryBillOfMaterialItem startingBOM) {
        return buildTreeNodeFromParentItem(null, null, startingBOM);
    }

    private TreeNode buildTreeNodeFromParentItem(TreeNode root, TreeNode parent, InventoryBillOfMaterialItem nextBOM) {
        // The tree needs to be created. 
        if (root == null) {
            root = new DefaultTreeNode(null, null);
            parent = new DefaultTreeNode(nextBOM, root);
            parent.setExpanded(true);
            parent.setType(nextBOM.getState());
        }

        /*
        if (updateSelectedPointer) {
            if (parent.getData() == selectedItemBOMTreeNode.getData()) {
                selectedItemBOMTreeNode = parent; 
                updateSelectedPointer = false; 
            }
        }
         */
        if (nextBOM.getInventoryItem() != null) {
            List<InventoryBillOfMaterialItem> nextItemBOMList;
            nextItemBOMList = nextBOM.getInventoryItem().getInventoryDomainBillOfMaterialList();

            if (nextItemBOMList != null && nextItemBOMList.isEmpty() == false) {
                for (InventoryBillOfMaterialItem iBOM : nextItemBOMList) {
                    TreeNode newNode = new DefaultTreeNode(iBOM, parent);
                    newNode.setExpanded(true);
                    newNode.setType(iBOM.getState());
                    buildTreeNodeFromParentItem(root, newNode, iBOM);
                }
            }
        }

        return root;

    }

    public void addNewChildrenToCurrentSelection() {
        buildTreeNodeFromParentItem(currentItemBOMListTree,
                selectedItemBOMTreeNode,
                (InventoryBillOfMaterialItem) selectedItemBOMTreeNode.getData());
    }

    public TreeNode getSelectedItemBOMTreeNode() {
        return selectedItemBOMTreeNode;
    }

    public void setSelectedItemBOMTreeNode(TreeNode selectedItemBOMTreeNode) {
        if (selectedItemBOMTreeNode == null) {
            // Tree will set to null on every form update. 
            return;
        }

        // Clear selection in case same type of component item is in parts list.
        selectedObject = null;

        // Clear Filters
        clearListFilters();
        filteredObjectList = null;

        this.selectedItemBOMTreeNode = selectedItemBOMTreeNode;

    }

    public void addItemElementsFromBillOfMaterials(ItemDomainInventory item) throws CdbException {
        // Bill of materials list.
        List<InventoryBillOfMaterialItem> bomItems = item.getInventoryDomainBillOfMaterialList();

        if (bomItems != null) {
            for (InventoryBillOfMaterialItem bomItem : bomItems) {
                if (bomItem.getState().equals(InventoryBillOfMaterialItemStates.unspecifiedOptional.getValue())) {
                    continue;
                }

                // Check if current catalog item element already has an item element defined. 
                ItemElement catalogItemElement = bomItem.getCatalogItemElement();
                ItemElement currentInventoryItemElement = null;
                for (ItemElement inventoryItemElement : item.getFullItemElementList()) {
                    if (inventoryItemElement.getDerivedFromItemElement() == catalogItemElement) {
                        currentInventoryItemElement = inventoryItemElement;
                        logger.debug("Updating element " + currentInventoryItemElement + " to item " + item);
                        break;
                    }
                }

                if (currentInventoryItemElement == null) {
                    currentInventoryItemElement = new ItemElement();
                    currentInventoryItemElement.init(item, bomItem.getCatalogItemElement());
                    item.getFullItemElementList().add(currentInventoryItemElement);
                    logger.debug("Creating instance adding element " + currentInventoryItemElement + " to item " + item);
                }

                // User has specified to create a new item for this bill of materials item. 
                String currentBomState = bomItem.getState();
                if (currentBomState.equals(InventoryBillOfMaterialItemStates.newItem.getValue())
                        || currentBomState.equals(InventoryBillOfMaterialItemStates.existingItem.getValue())) {
                    if (bomItem.getInventoryItem() == null) {

                        String actionWord = "defined";
                        if (currentBomState.equals(InventoryBillOfMaterialItemStates.existingItem.getValue())) {
                            actionWord = "selected";
                        }

                        throw new CdbException("An item for: " + bomItem.getCatalogItemElement().getName() + " is not " + actionWord + ".");
                    }

                    ItemDomainInventory inventoryItem = bomItem.getInventoryItem();

                    // No need to do that for existing items. 
                    if (currentBomState.equals(InventoryBillOfMaterialItemStates.newItem.getValue())) {
                        addItemElementsFromBillOfMaterials(inventoryItem);
                        currentInventoryItemElement.setContainedItem(inventoryItem);

                    } else if (currentBomState.equals(InventoryBillOfMaterialItemStates.existingItem.getValue())) {
                        if (currentInventoryItemElement.getContainedItem() == inventoryItem == false) {
                            currentInventoryItemElement.setContainedItem(itemDomainInventoryFacade.find(inventoryItem.getId()));
                        }
                    }
                } else if (currentBomState.equals(InventoryBillOfMaterialItemStates.placeholder.getValue())) {
                    currentInventoryItemElement.setContainedItem(null);
                }

                // Use permissions defined in parent of the item for the item element. 
                updateItemElementPermissionsToItem(currentInventoryItemElement, bomItem.getParentItemInstance());
            }
        }

    }

    public void updateItemElementPermissionsToItem(ItemElement itemElement, ItemDomainInventory item) {
        EntityInfo entityInfo = item.getEntityInfo();

        itemElement.getEntityInfo().setOwnerUser(entityInfo.getOwnerUser());
        itemElement.getEntityInfo().setOwnerUserGroup(entityInfo.getOwnerUserGroup());
        itemElement.getEntityInfo().setIsGroupWriteable(entityInfo.getIsGroupWriteable());
    }

    public boolean isRenderBomOptionalUnspecified(InventoryBillOfMaterialItem billOfMaterialsItem) {
        if (billOfMaterialsItem != null) {
            return billOfMaterialsItem.getState().equals(InventoryBillOfMaterialItemStates.unspecifiedOptional.getValue());
        }
        return false;
    }

    public boolean isRenderBomPlaceholder(InventoryBillOfMaterialItem billOfMaterialsItem) {
        if (billOfMaterialsItem != null) {
            return billOfMaterialsItem.getState().equals(InventoryBillOfMaterialItemStates.placeholder.getValue());
        }
        return false;
    }

    public boolean isRenderBomExisting(InventoryBillOfMaterialItem billOfMaterialsItem) {
        if (billOfMaterialsItem != null) {
            return billOfMaterialsItem.getState().equals(InventoryBillOfMaterialItemStates.existingItem.getValue());
        }
        return false;
    }

    public boolean isRenderBomEdit(InventoryBillOfMaterialItem billOfMaterialsItem) {
        if (billOfMaterialsItem != null) {
            return billOfMaterialsItem.getState().equals(InventoryBillOfMaterialItemStates.newItem.getValue());
        }
        return false;
    }

    public boolean isRenderItemBom(ItemDomainInventory item) {
        return item.getInventoryDomainBillOfMaterialList() != null
                && item.getInventoryDomainBillOfMaterialList().isEmpty() == false;
    }

    /**
     * Show full bill of materials based on top level item being added.
     *
     * @return
     */
    public boolean isRenderCurrentItemFullBOM() {
        if (getCurrent() == null) {
            return false;
        }
        return isRenderItemBom(getCurrent());
    }

    public void createOptionalBillOfMaterialsPart(InventoryBillOfMaterialItem bomItem) {
        bomItem.setState(InventoryBillOfMaterialItemStates.placeholder.getValue());
        currentItemBOMTreeHasOptionalItems = null;
    }

    public void removeOptionalBillOfMaterialsPart(InventoryBillOfMaterialItem bomItem) {
        // Removal could only happen for optional items 
        if (bomItem.isOptional()) {
            bomItem.setState(InventoryBillOfMaterialItemStates.unspecifiedOptional.getValue());
            if (bomItem.getInventoryItemElement() != null) {
                ItemElement inventoryItemElement = bomItem.getInventoryItemElement();
                current.getFullItemElementList().remove(inventoryItemElement);
                ItemElementController.getInstance().destroy(inventoryItemElement);
            }
            clearSelectedOptionalElementsIfNeeded();
            currentItemBOMTreeHasOptionalItems = null;
        }
    }

    public void toggleShowOptionalItems() {
        showOptionalPartsInBom = !showOptionalPartsInBom;
        clearSelectedOptionalElementsIfNeeded();
    }

    public Boolean getCurrentItemBOMTreeHasOptionalItems() {
        // TODO add support for optional elements in sub assamblies 
        if (current != null && currentItemBOMTreeHasOptionalItems == null) {
            currentItemBOMTreeHasOptionalItems = itemHasOptionalsInBOM(current);
            if (!currentItemBOMTreeHasOptionalItems) {
                for (ItemDomainInventory item : newItemsToAdd) {
                    currentItemBOMTreeHasOptionalItems = itemHasOptionalsInBOM(item);
                    if (currentItemBOMTreeHasOptionalItems) {
                        return true;
                    }
                }
            }

        }
        return currentItemBOMTreeHasOptionalItems;
    }

    private boolean itemHasOptionalsInBOM(ItemDomainInventory item) {
        List<InventoryBillOfMaterialItem> iBomiList = item.getInventoryDomainBillOfMaterialList();
        for (InventoryBillOfMaterialItem iBomi : iBomiList) {
            if (iBomi.isOptional()) {
                if (iBomi.getState().equals(InventoryBillOfMaterialItemStates.unspecifiedOptional.getValue())) {
                    return true;
                }
            }
        }
        return false;
    }

    private void clearSelectedOptionalElementsIfNeeded() {
        if (showOptionalPartsInBom == false && selectedItemBOMTreeNode != null) {
            InventoryBillOfMaterialItem selectedBOM = (InventoryBillOfMaterialItem) selectedItemBOMTreeNode.getData();
            if (selectedBOM.isOptional()
                    && selectedBOM.getState().equals(InventoryBillOfMaterialItemStates.unspecifiedOptional.getValue())) {
                selectedItemBOMTreeNode.setSelected(false);
                selectedItemBOMTreeNode = null;
            }
        }
    }

    public boolean isShowOptionalPartsInBom() {
        return showOptionalPartsInBom;
    }

    public boolean isBOMInventoryItemElementInDB(InventoryBillOfMaterialItem bomItem) {
        ItemElement inventoryItemElement = bomItem.getInventoryItemElement();
        if (inventoryItemElement != null) {
            Integer itemElementId = inventoryItemElement.getId();
            return itemElementId != null;
        }
        return false;
    }

    public void changeBillOfMaterialsState(InventoryBillOfMaterialItem bomItem, String previousState) {
        // Update type of selected tree node. 
        selectedItemBOMTreeNode.setType(bomItem.getState());

        if (!previousState.equals(bomItem.getState())) {
            if (previousState.equals(InventoryBillOfMaterialItemStates.newItem.getValue())) {
                ItemDomainInventory newItem = bomItem.getInventoryItem();

                // The current item will not be defined. it has no children.                 
                selectedItemBOMTreeNode.getChildren().clear();

                bomItem.setInventoryItem(null);

                ItemDomainCatalog catalogItem = bomItem.getCatalogItem();
                if (catalogItem.getFullItemElementList().size() > 1) {
                    // Assembly may have optionals
                    currentItemBOMTreeHasOptionalItems = null;
                }

                if (newItem != null) {
                    for (int i = 0; i < newItemsToAdd.size(); i++) {
                        if (newItemsToAdd.get(i) == newItem) {
                            newItemsToAdd.remove(i);
                            break;
                        }
                    }
                }
            } else if (InventoryBillOfMaterialItemStates.newItem.getValue().equals(bomItem.getState())) {
                ItemElement catalogItemElement = bomItem.getCatalogItemElement();
                ItemDomainCatalog catalogItem = (ItemDomainCatalog) catalogItemElement.getContainedItem();

                ItemDomainInventory newInventoryItem = createEntityInstance();
                newItemsToAdd.add(newInventoryItem);

                newInventoryItem.setDerivedFromItem(catalogItem);
                InventoryBillOfMaterialItem.setBillOfMaterialsListForItem(newInventoryItem, bomItem);

                bomItem.setInventoryItem(newInventoryItem);

                // The tree needs to be updated.
                addNewChildrenToCurrentSelection();

                if (catalogItem.getFullItemElementList().size() > 1) {
                    // Assembly may have optionals
                    currentItemBOMTreeHasOptionalItems = null;
                }
            }
        }
    }

    public void updatePermissionOnAllNewPartsIfNeeded() {
        if (isApplyPermissionToAllNewPartsForCurrent()) {
            for (ItemDomainInventory item : newItemsToAdd) {
                setPermissionsForItemToCurrentItem(item);
            }
        }
    }

    public boolean isApplyPermissionToAllNewPartsForCurrent() {
        return getCurrent().getContainedInBOM().isApplyPermissionToAllNewParts();
    }

    private void setPermissionsForItemToCurrentItem(ItemDomainInventory inventoryItem) {
        if (inventoryItem != getCurrent()) {
            // Set the permissions to equal. 
            EntityInfo entityInfo = getCurrent().getEntityInfo();
            inventoryItem.getEntityInfo().setOwnerUser(entityInfo.getOwnerUser());
            inventoryItem.getEntityInfo().setOwnerUserGroup(entityInfo.getOwnerUserGroup());
            inventoryItem.getEntityInfo().setIsGroupWriteable(entityInfo.getIsGroupWriteable());
        }
    }

    public List<ItemDomainInventory> getNewItemsToAdd() {
        return newItemsToAdd;
    }

    @Override
    public String getItemElementContainedItemText(ItemElement instanceItemElement) {
        if (instanceItemElement.getContainedItem() == null) {
            if (instanceItemElement.getDerivedFromItemElement().getContainedItem() != null) {
                return "No instance of " + instanceItemElement.getDerivedFromItemElement().getContainedItem().getName() + " defined";
            } else {
                return "Catalog item: " + instanceItemElement.getDerivedFromItemElement().getParentItem().getName() + " has no defined item.";
            }
        }

        ItemDomainInventory containedItem = (ItemDomainInventory) instanceItemElement.getContainedItem();

        return getItemDisplayString(containedItem);
    }

    public boolean isCurrentHasPartsToDisplay() {
        if (getCurrent().getInventoryDomainBillOfMaterialList() != null) {
            return getCurrent().getInventoryDomainBillOfMaterialList().isEmpty() == false;
        }
        return false;
    }

    @Override
    public void prepareEntityInsert(ItemDomainInventory item) throws CdbException {
        if (item.getDerivedFromItem() == null) {
            throw new CdbException("Please specify " + getDerivedFromItemTitle());
        }

        super.prepareEntityInsert(item);
        checkNewItemsToAdd();

        if (newItemsToAdd != null) {
            // Clear new item elements for new items. In case a previous insert failed. 
            for (ItemDomainInventory itemToAdd : newItemsToAdd) {
                if (isItemExistInDb(itemToAdd) == false) {
                    //Make sure newest version of display list is fetched.
                    ItemElement selfElement = itemToAdd.getSelfElement();
                    itemToAdd.getFullItemElementList().clear();
                    itemToAdd.getFullItemElementList().add(selfElement);
                    //Make sure display list is updated to reflect changes. 
                    item.resetItemElementDisplayList();
                }
            }

            clearItemElementsForItem(item);
            updatePermissionOnAllNewPartsIfNeeded();
            addItemElementsFromBillOfMaterials(item);
        }
    }

    private void clearItemElementsForItem(ItemDomainInventory item) {
        //Make sure newest version of display list is fetched.
        //Item should be updated using addItemElementsFromBillOfMaterials.
        ItemElement selfElement = item.getSelfElement();
        item.getFullItemElementList().clear();
        item.getFullItemElementList().add(selfElement);
        //Make sure display list is updated to reflect changes. 
        item.resetItemElementDisplayList();
    }

    private void checkNewItemsToAdd() throws CdbException {
        ItemDomainInventory item = getCurrent();
        if (newItemsToAdd != null && !newItemsToAdd.isEmpty()) {
            for (ItemDomainInventory newItem : newItemsToAdd) {
                // item is checked by default. 
                if (item != newItem) {
                    checkItem(newItem);
                }
                updateItemLocation(newItem);
            }
            // Cross check the nonadded items. 
            checkUniquenessBetweenNewItemsToAdd();
        } else {
            checkItem(item);
        }
        updateItemLocation(item);
    }

    public String getInventoryItemElementDisplayString(ItemElement itemElement) {
        if (itemElement != null) {
            if (itemElement.getContainedItem() != null) {
                ItemDomainInventory inventoryItem = (ItemDomainInventory) itemElement.getContainedItem();                
                return getItemDisplayString(inventoryItem);
            }

            ItemDomainCatalog catalogItem = getCatalogItemForInventoryItemElement(itemElement);
            if (catalogItem != null) {
                return catalogItem.getName() + "- [ ]";
            } else {
                return "Undefined Part: " + itemElement.getDerivedFromItemElement().getName();
            }
        }
        return null;
    }

    public ItemDomainCatalog getCatalogItemForInventoryItemElement(ItemElement inventoryItemElement) {
        if (inventoryItemElement != null) {
            ItemElement derivedFromItemElement = inventoryItemElement.getDerivedFromItemElement();
            if (derivedFromItemElement.getContainedItem() != null) {
                return (ItemDomainCatalog) derivedFromItemElement.getContainedItem();
            }
        }
        return null;
    }

    @Override
    public String getItemDisplayString(ItemDomainInventory item) {
        if (item != null) {
            if (item.getDerivedFromItem() != null) {
                String result = item.getDerivedFromItem().getName();

                //Tag to help user identify the item
                String tag = item.getName();
                if (tag != null && !tag.isEmpty()) {
                    result += " - [" + tag + "]";
                }

                return result;
            } else {
                return "No inventory item defied";
            }
        }
        return null;
    }

    private void checkUniquenessBetweenNewItemsToAdd() throws CdbException {
        for (int i = 0; i < newItemsToAdd.size(); i++) {
            for (int j = newItemsToAdd.size() - 1; j > -1; j--) {
                if (i == j) {
                    break;
                }
                ItemDomainInventory itemA = newItemsToAdd.get(i);
                ItemDomainInventory itemB = newItemsToAdd.get(j);

                String itemCompareString = itemA.getContainedInBOM().toString() + " and " + itemB.getContainedInBOM().toString();

                if (itemA.getQrId() != null && itemB.getQrId() != null) {
                    if (itemA.getQrId().equals(itemB.getQrId())) {
                        throw new CdbException(itemCompareString + " have QrId: " + itemA.getQrIdDisplay());
                    }
                }

                if (itemA.getDerivedFromItem() == itemB.getDerivedFromItem()) {
                    if (itemA.getItemIdentifier1().equals(itemB.getItemIdentifier1())
                            && itemA.getName().equals(itemB.getName())) {
                        throw new CdbException(itemCompareString + " have same combination of "
                                + getItemIdentifier1Title() + " and " + getNameTitle());
                    }
                }
            }
        }

    }

    @Override
    public boolean isShowCloneCreateItemElementsPlaceholdersOption() {
        // Item elements should match the assembly. User has no control over that.
        return false;
    }

    @Override
    public String prepareCloneForItemToClone() {
        // Item elements should match the assembly. User has no control over that.
        cloneCreateItemElementPlaceholders = true;
        newItemsToAdd = null;

        return super.prepareCloneForItemToClone();
    }

    @Override
    public ItemElementConstraintInformation loadItemElementConstraintInformation(ItemElement itemElement) {
        return new InventoryItemElementConstraintInformation(itemElement);
    }

    /**
     * Counts new items that will be added for a certain catalog item.
     *
     * @param catalogItem
     * @return count
     */
    public int getNewItemCount(ItemDomainCatalog catalogItem) {
        int count = 0;
        for (ItemDomainInventory item : newItemsToAdd) {
            if (item.getDerivedFromItem() == catalogItem) {
                count++;
            }
        }
        if (getCurrent().getDerivedFromItem() == catalogItem) {
            count++;
        }
        return count;
    }

    @Override
    public void prepareEntityUpdate(ItemDomainInventory item) throws CdbException {
        super.prepareEntityUpdate(item);
        checkNewItemsToAdd();

        addItemElementsFromBillOfMaterials(item);
    }

    private void updateItemLocation(ItemDomainInventory item) {
        // Determie updating of location relationship. 
        ItemDomainInventory existingItem = null;
        ItemElementRelationship itemElementRelationship = null;

        if (item.getId() != null) {
            existingItem = itemDomainInventoryFacade.findById(item.getId());
            // Item is not new
            if (existingItem != null) {
                setItemLocationInfo(existingItem);
                itemElementRelationship = findItemLocationRelationship(item);
            }
        }

        Boolean newItemWithNewLocation = (existingItem == null
                && (item.getLocation() != null || (item.getLocationDetails() != null && !item.getLocationDetails().isEmpty())));

        Boolean locationDifferentOnCurrentItem = false;

        if (existingItem != null) {
            // Empty String should be the same as null for comparison puposes. 
            String existingLocationDetails = existingItem.getLocationDetails();
            String newLocationDetails = item.getLocationDetails();

            if (existingLocationDetails != null && existingLocationDetails.isEmpty()) {
                existingLocationDetails = null;
            }
            if (newLocationDetails != null && newLocationDetails.isEmpty()) {
                newLocationDetails = null;
            }

            locationDifferentOnCurrentItem = ((!Objects.equals(existingItem.getLocation(), item.getLocation())
                    || !Objects.equals(existingLocationDetails, newLocationDetails)));
        }

        if (newItemWithNewLocation || locationDifferentOnCurrentItem) {

            if (item.getLocation() != null) {
                logger.debug("Updating location for Item " + item.toString()
                        + " to: " + item.getLocation().getName());
            } else if (item.getLocationDetails() != null) {
                logger.debug("Updating location details for Item " + item.toString()
                        + " to: " + item.getLocationDetails());
            }

            if (itemElementRelationship == null) {
                itemElementRelationship = new ItemElementRelationship();
                itemElementRelationship.setRelationshipType(getLocationRelationshipType());
                itemElementRelationship.setFirstItemElement(item.getSelfElement());
                List<ItemElementRelationship> itemElementRelationshipList = item.getSelfElement().getItemElementRelationshipList();
                if (itemElementRelationshipList == null) {
                    itemElementRelationshipList = new ArrayList<>();
                    item.getSelfElement().setItemElementRelationshipList(itemElementRelationshipList);
                }
                itemElementRelationshipList.add(itemElementRelationship);
            }

            List<ItemElementRelationship> itemElementRelationshipList = item.getSelfElement().getItemElementRelationshipList();

            Integer locationIndex = itemElementRelationshipList.indexOf(itemElementRelationship);

            if (item.getLocation() != null && item.getLocation().getSelfElement() != null) {
                itemElementRelationshipList.get(locationIndex).setSecondItemElement(item.getLocation().getSelfElement());
            } else {
                // No location is set. 
                itemElementRelationshipList.get(locationIndex).setSecondItemElement(null);
            }
            itemElementRelationshipList.get(locationIndex).setRelationshipDetails(item.getLocationDetails());

            // Add Item Element relationship history record. 
            ItemElementRelationship ier = itemElementRelationshipList.get(locationIndex);
            ItemElementRelationshipHistory ierh;
            ierh = ItemElementRelationshipUtility.createItemElementHistoryRecord(
                    ier, (UserInfo) SessionUtility.getUser(), new Date());
            List<ItemElementRelationshipHistory> ierhList;
            ierhList = item.getSelfElement().getItemElementRelationshipHistoryList();
            if (ierhList == null) {
                ierhList = new ArrayList<>();
                item.getSelfElement().setItemElementRelationshipHistoryList(ierhList);
            }

            ierhList.add(ierh);
        }
    }

    @Override
    public void processEditRequestParams() {
        super.processEditRequestParams();
        setItemLocationInfo(getCurrent());
    }

    @Override
    public String getCurrentEntityInstanceName() {
        if (getCurrent() != null) {
            return getCurrent().toString();
        }
        return "";
    }

    @Override
    public Boolean getDisplayItemIdentifier1() {
        return displaySerialNumber;
    }

    @Override
    public void setDisplayItemIdentifier1(Boolean displayItemIdentifier1) {
        this.displaySerialNumber = displayItemIdentifier1;
    }

    public Boolean getDisplaySerialNumber() {
        return displaySerialNumber;
    }

    public boolean getIsCurrentItemHaveConnectors() {
        Item item = getCurrent();
        if (item != null) {
            List<ItemConnector> itemConnectorList = item.getItemConnectorList();
            if (itemConnectorList != null && !itemConnectorList.isEmpty()) {
                return true;
            }

            Item catalogItem = item.getDerivedFromItem();
            itemConnectorList = catalogItem.getItemConnectorList();

            if (itemConnectorList != null && !itemConnectorList.isEmpty()) {
                return true;
            }
        }

        return false;
    }

    public void setDisplaySerialNumber(Boolean displaySerialNumber) {
        this.displaySerialNumber = displaySerialNumber;
    }

    @Override
    public String getFilterByItemIdentifier1() {
        return filterBySerialNumber;
    }

    @Override
    public void setFilterByItemIdentifier1(String filterByItemIdentifier1) {
        this.filterBySerialNumber = filterByItemIdentifier1;
    }

    @Override
    public String getFilterByItemIdentifier2() {
        return filterByTag;
    }

    @Override
    public void setFilterByItemIdentifier2(String filterByItemIdentifier2) {
        this.filterByTag = filterByItemIdentifier2;
    }

    @Override
    public void updateSettingsFromSettingTypeDefaults(Map<String, SettingType> settingTypeMap) {
        super.updateSettingsFromSettingTypeDefaults(settingTypeMap);
        if (settingTypeMap == null) {
            return;
        }

        logger.debug("Updating list settings from setting type defaults");

        displayNumberOfItemsPerPage = Integer.parseInt(settingTypeMap.get(DisplayNumberOfItemsPerPageSettingTypeKey).getDefaultValue());
        displayId = Boolean.parseBoolean(settingTypeMap.get(DisplayIdSettingTypeKey).getDefaultValue());
        displayDescription = Boolean.parseBoolean(settingTypeMap.get(DisplayDescriptionSettingTypeKey).getDefaultValue());

        displayOwnerUser = Boolean.parseBoolean(settingTypeMap.get(DisplayOwnerUserSettingTypeKey).getDefaultValue());
        displayOwnerGroup = Boolean.parseBoolean(settingTypeMap.get(DisplayOwnerGroupSettingTypeKey).getDefaultValue());
        displayCreatedByUser = Boolean.parseBoolean(settingTypeMap.get(DisplayCreatedByUserSettingTypeKey).getDefaultValue());
        displayCreatedOnDateTime = Boolean.parseBoolean(settingTypeMap.get(DisplayCreatedOnDateTimeSettingTypeKey).getDefaultValue());
        displayLastModifiedByUser = Boolean.parseBoolean(settingTypeMap.get(DisplayLastModifiedByUserSettingTypeKey).getDefaultValue());
        displayLastModifiedOnDateTime = Boolean.parseBoolean(settingTypeMap.get(DisplayLastModifiedOnDateTimeSettingTypeKey).getDefaultValue());
        displayLocationDetails = Boolean.parseBoolean(settingTypeMap.get(DisplayLocationDetailsSettingTypeKey).getDefaultValue());
        displayLocation = Boolean.parseBoolean(settingTypeMap.get(DisplayLocationSettingTypeKey).getDefaultValue());

        displayQrId = Boolean.parseBoolean(settingTypeMap.get(DisplayQrIdSettingTypeKey).getDefaultValue());
        displaySerialNumber = Boolean.parseBoolean(settingTypeMap.get(DisplaySerialNumberSettingTypeKey).getDefaultValue());
        displayItemProject = Boolean.parseBoolean(settingTypeMap.get(DisplayItemProjectSettingTypeKey).getDefaultValue());
        //displayItemEntityTypes = Boolean.parseBoolean(settingTypeMap.get(DisplayItemEntityTypeSettingTypeKey).getDefaultValue());

        displayRowExpansion = Boolean.parseBoolean(settingTypeMap.get(DisplayRowExpansionSettingTypeKey).getDefaultValue());
        loadRowExpansionPropertyValues = Boolean.parseBoolean(settingTypeMap.get(LoadRowExpansionPropertyValueSettingTypeKey).getDefaultValue());

        displayPropertyTypeId1 = parseSettingValueAsInteger(settingTypeMap.get(DisplayPropertyTypeId1SettingTypeKey).getDefaultValue());
        displayPropertyTypeId2 = parseSettingValueAsInteger(settingTypeMap.get(DisplayPropertyTypeId2SettingTypeKey).getDefaultValue());
        displayPropertyTypeId3 = parseSettingValueAsInteger(settingTypeMap.get(DisplayPropertyTypeId3SettingTypeKey).getDefaultValue());
        displayPropertyTypeId4 = parseSettingValueAsInteger(settingTypeMap.get(DisplayPropertyTypeId4SettingTypeKey).getDefaultValue());
        displayPropertyTypeId5 = parseSettingValueAsInteger(settingTypeMap.get(DisplayPropertyTypeId5SettingTypeKey).getDefaultValue());

        filterByComponent = settingTypeMap.get(FilterByComponentSettingTypeKey).getDefaultValue();
        filterByDescription = settingTypeMap.get(FilterByDescriptionSettingTypeKey).getDefaultValue();

        filterByOwnerUser = settingTypeMap.get(FilterByOwnerUserSettingTypeKey).getDefaultValue();
        filterByOwnerGroup = settingTypeMap.get(FilterByOwnerGroupSettingTypeKey).getDefaultValue();
        filterByCreatedByUser = settingTypeMap.get(FilterByCreatedByUserSettingTypeKey).getDefaultValue();
        filterByCreatedOnDateTime = settingTypeMap.get(FilterByCreatedOnDateTimeSettingTypeKey).getDefaultValue();
        filterByLastModifiedByUser = settingTypeMap.get(FilterByLastModifiedByUserSettingTypeKey).getDefaultValue();
        filterByLastModifiedOnDateTime = settingTypeMap.get(FilterByLastModifiedOnDateTimeSettingTypeKey).getDefaultValue();

        filterByLocation = settingTypeMap.get(FilterByLocationSettingTypeKey).getDefaultValue();
        filterByLocationDetails = settingTypeMap.get(FilterByLocationDetailsSettingTypeKey).getDefaultValue();
        filterByQrId = settingTypeMap.get(FilterByQrIdSettingTypeKey).getDefaultValue();
        filterBySerialNumber = settingTypeMap.get(FilterBySerialNumberSettingTypeKey).getDefaultValue();
        filterByTag = settingTypeMap.get(FilterByTagSettingTypeKey).getDefaultValue();

        filterByPropertyValue1 = settingTypeMap.get(FilterByPropertyValue1SettingTypeKey).getDefaultValue();
        filterByPropertyValue2 = settingTypeMap.get(FilterByPropertyValue2SettingTypeKey).getDefaultValue();
        filterByPropertyValue3 = settingTypeMap.get(FilterByPropertyValue3SettingTypeKey).getDefaultValue();
        filterByPropertyValue4 = settingTypeMap.get(FilterByPropertyValue4SettingTypeKey).getDefaultValue();
        filterByPropertyValue5 = settingTypeMap.get(FilterByPropertyValue5SettingTypeKey).getDefaultValue();
        filterByPropertiesAutoLoad = Boolean.parseBoolean(settingTypeMap.get(FilterByPropertiesAutoLoadTypeKey).getDefaultValue());

        displayListPageHelpFragment = Boolean.parseBoolean(settingTypeMap.get(DisplayListPageHelpFragmentSettingTypeKey).getDefaultValue());

        displayListDataModelScope = settingTypeMap.get(DisplayListDataModelScopeSettingTypeKey).getDefaultValue();
        displayListDataModelScopePropertyTypeId = parseSettingValueAsInteger(settingTypeMap.get(DisplayListDataModelScopePropertyTypeIdSettingTypeKey).getDefaultValue());
        
        autoLoadListFilterValues = Boolean.parseBoolean(settingTypeMap.get(AutoLoadListFilterValuesSettingTypeKey).getDefaultValue()); 

        resetDomainEntityPropertyTypeIdIndexMappings();
    }

    @Override
    public void updateSettingsFromSessionSettingEntity(SettingEntity settingEntity) {
        super.updateSettingsFromSessionSettingEntity(settingEntity);
        if (settingEntity == null) {
            return;
        }

        logger.debug("Updating list settings from session user");

        displayNumberOfItemsPerPage = settingEntity.getSettingValueAsInteger(DisplayNumberOfItemsPerPageSettingTypeKey, displayNumberOfItemsPerPage);
        displayId = settingEntity.getSettingValueAsBoolean(DisplayIdSettingTypeKey, displayId);
        displayDescription = settingEntity.getSettingValueAsBoolean(DisplayDescriptionSettingTypeKey, displayDescription);
        displayOwnerUser = settingEntity.getSettingValueAsBoolean(DisplayOwnerUserSettingTypeKey, displayOwnerUser);
        displayOwnerGroup = settingEntity.getSettingValueAsBoolean(DisplayOwnerGroupSettingTypeKey, displayOwnerGroup);
        displayCreatedByUser = settingEntity.getSettingValueAsBoolean(DisplayCreatedByUserSettingTypeKey, displayCreatedByUser);
        displayCreatedOnDateTime = settingEntity.getSettingValueAsBoolean(DisplayCreatedOnDateTimeSettingTypeKey, displayCreatedOnDateTime);
        displayLastModifiedByUser = settingEntity.getSettingValueAsBoolean(DisplayLastModifiedByUserSettingTypeKey, displayLastModifiedByUser);
        displayLastModifiedOnDateTime = settingEntity.getSettingValueAsBoolean(DisplayLastModifiedOnDateTimeSettingTypeKey, displayLastModifiedOnDateTime);

        displayLocationDetails = settingEntity.getSettingValueAsBoolean(DisplayLocationDetailsSettingTypeKey, displayLocationDetails);
        displayLocation = settingEntity.getSettingValueAsBoolean(DisplayLocationSettingTypeKey, displayLocation);
        displayQrId = settingEntity.getSettingValueAsBoolean(DisplayQrIdSettingTypeKey, displayQrId);
        displaySerialNumber = settingEntity.getSettingValueAsBoolean(DisplaySerialNumberSettingTypeKey, displaySerialNumber);
        displayItemProject = settingEntity.getSettingValueAsBoolean(DisplayItemProjectSettingTypeKey, displayItemProject);
        //displayItemEntityTypes = settingEntity.getSettingValueAsBoolean(DisplayItemEntityTypeSettingTypeKey, displayItemEntityTypes);

        displayRowExpansion = settingEntity.getSettingValueAsBoolean(DisplayRowExpansionSettingTypeKey, displayRowExpansion);
        loadRowExpansionPropertyValues = settingEntity.getSettingValueAsBoolean(LoadRowExpansionPropertyValueSettingTypeKey, loadRowExpansionPropertyValues);

        displayPropertyTypeId1 = settingEntity.getSettingValueAsInteger(DisplayPropertyTypeId1SettingTypeKey, displayPropertyTypeId1);
        displayPropertyTypeId2 = settingEntity.getSettingValueAsInteger(DisplayPropertyTypeId2SettingTypeKey, displayPropertyTypeId2);
        displayPropertyTypeId3 = settingEntity.getSettingValueAsInteger(DisplayPropertyTypeId3SettingTypeKey, displayPropertyTypeId3);
        displayPropertyTypeId4 = settingEntity.getSettingValueAsInteger(DisplayPropertyTypeId4SettingTypeKey, displayPropertyTypeId4);
        displayPropertyTypeId5 = settingEntity.getSettingValueAsInteger(DisplayPropertyTypeId5SettingTypeKey, displayPropertyTypeId5);

        filterByComponent = settingEntity.getSettingValueAsString(FilterByComponentSettingTypeKey, filterByComponent);
        filterByDescription = settingEntity.getSettingValueAsString(FilterByDescriptionSettingTypeKey, filterByDescription);

        filterByOwnerUser = settingEntity.getSettingValueAsString(FilterByOwnerUserSettingTypeKey, filterByOwnerUser);
        filterByOwnerGroup = settingEntity.getSettingValueAsString(FilterByOwnerGroupSettingTypeKey, filterByOwnerGroup);
        filterByCreatedByUser = settingEntity.getSettingValueAsString(FilterByCreatedByUserSettingTypeKey, filterByCreatedByUser);
        filterByCreatedOnDateTime = settingEntity.getSettingValueAsString(FilterByCreatedOnDateTimeSettingTypeKey, filterByCreatedOnDateTime);
        filterByLastModifiedByUser = settingEntity.getSettingValueAsString(FilterByLastModifiedByUserSettingTypeKey, filterByLastModifiedByUser);
        filterByLastModifiedOnDateTime = settingEntity.getSettingValueAsString(FilterByLastModifiedOnDateTimeSettingTypeKey, filterByLastModifiedByUser);

        filterByLocation = settingEntity.getSettingValueAsString(FilterByLocationSettingTypeKey, filterByLocation);
        filterByLocationDetails = settingEntity.getSettingValueAsString(FilterByLocationDetailsSettingTypeKey, filterByLocationDetails);
        filterByQrId = settingEntity.getSettingValueAsString(FilterByQrIdSettingTypeKey, filterByQrId);
        filterBySerialNumber = settingEntity.getSettingValueAsString(FilterBySerialNumberSettingTypeKey, filterBySerialNumber);
        filterByTag = settingEntity.getSettingValueAsString(FilterByTagSettingTypeKey, filterByTag);

        filterByPropertyValue1 = settingEntity.getSettingValueAsString(FilterByPropertyValue1SettingTypeKey, filterByPropertyValue1);
        filterByPropertyValue2 = settingEntity.getSettingValueAsString(FilterByPropertyValue2SettingTypeKey, filterByPropertyValue2);
        filterByPropertyValue3 = settingEntity.getSettingValueAsString(FilterByPropertyValue3SettingTypeKey, filterByPropertyValue3);
        filterByPropertyValue4 = settingEntity.getSettingValueAsString(FilterByPropertyValue4SettingTypeKey, filterByPropertyValue4);
        filterByPropertyValue5 = settingEntity.getSettingValueAsString(FilterByPropertyValue5SettingTypeKey, filterByPropertyValue5);
        filterByPropertiesAutoLoad = settingEntity.getSettingValueAsBoolean(FilterByPropertiesAutoLoadTypeKey, filterByPropertiesAutoLoad);

        displayListPageHelpFragment = settingEntity.getSettingValueAsBoolean(DisplayListPageHelpFragmentSettingTypeKey, displayListPageHelpFragment);

        displayListDataModelScope = settingEntity.getSettingValueAsString(DisplayListDataModelScopeSettingTypeKey, displayListDataModelScope);
        displayListDataModelScopePropertyTypeId = settingEntity.getSettingValueAsInteger(DisplayListDataModelScopePropertyTypeIdSettingTypeKey, displayListDataModelScopePropertyTypeId);
        
        autoLoadListFilterValues = settingEntity.getSettingValueAsBoolean(AutoLoadListFilterValuesSettingTypeKey, autoLoadListFilterValues); 

        resetDomainEntityPropertyTypeIdIndexMappings();

    }

    @Override
    public void updateListSettingsFromListDataTable(DataTable dataTable) {
        super.updateListSettingsFromListDataTable(dataTable);
        if (dataTable == null) {
            return;
        }
        Map<String, Object> filters = dataTable.getFilters();
        filterByComponent = (String) filters.get("component.name");
        filterByLocation = (String) filters.get("location.name");
        filterByLocationDetails = (String) filters.get("locationDetails");
        filterByQrId = (String) filters.get("qrId");
        filterBySerialNumber = (String) filters.get("serialNumber");
        filterByTag = (String) filters.get("tag");

        filterByPropertyValue1 = (String) filters.get("propertyValue1");
        filterByPropertyValue2 = (String) filters.get("propertyValue2");
        filterByPropertyValue3 = (String) filters.get("propertyValue3");
        filterByPropertyValue4 = (String) filters.get("propertyValue4");
        filterByPropertyValue5 = (String) filters.get("propertyValue5");
    }

    @Override
    public void saveSettingsForSessionSettingEntity(SettingEntity settingEntity) {
        super.saveSettingsForSessionSettingEntity(settingEntity);
        if (settingEntity == null) {
            return;
        }

        settingEntity.setSettingValue(DisplayNumberOfItemsPerPageSettingTypeKey, displayNumberOfItemsPerPage);
        settingEntity.setSettingValue(DisplayIdSettingTypeKey, displayId);
        settingEntity.setSettingValue(DisplayDescriptionSettingTypeKey, displayDescription);
        settingEntity.setSettingValue(DisplayOwnerUserSettingTypeKey, displayOwnerUser);
        settingEntity.setSettingValue(DisplayOwnerGroupSettingTypeKey, displayOwnerGroup);
        settingEntity.setSettingValue(DisplayCreatedByUserSettingTypeKey, displayCreatedByUser);
        settingEntity.setSettingValue(DisplayCreatedOnDateTimeSettingTypeKey, displayCreatedOnDateTime);
        settingEntity.setSettingValue(DisplayLastModifiedByUserSettingTypeKey, displayLastModifiedByUser);
        settingEntity.setSettingValue(DisplayLastModifiedOnDateTimeSettingTypeKey, displayLastModifiedOnDateTime);

        settingEntity.setSettingValue(DisplayLocationDetailsSettingTypeKey, displayLocationDetails);
        settingEntity.setSettingValue(DisplayLocationSettingTypeKey, displayLocation);
        settingEntity.setSettingValue(DisplayQrIdSettingTypeKey, displayQrId);
        settingEntity.setSettingValue(DisplaySerialNumberSettingTypeKey, displaySerialNumber);
        settingEntity.setSettingValue(DisplayItemProjectSettingTypeKey, displayItemProject);
        //settingEntity.setSettingValue(DisplayItemEntityTypeSettingTypeKey, displayItemEntityTypes);

        settingEntity.setSettingValue(DisplayRowExpansionSettingTypeKey, displayRowExpansion);
        settingEntity.setSettingValue(LoadRowExpansionPropertyValueSettingTypeKey, loadRowExpansionPropertyValues);

        settingEntity.setSettingValue(DisplayPropertyTypeId1SettingTypeKey, displayPropertyTypeId1);
        settingEntity.setSettingValue(DisplayPropertyTypeId2SettingTypeKey, displayPropertyTypeId2);
        settingEntity.setSettingValue(DisplayPropertyTypeId3SettingTypeKey, displayPropertyTypeId3);
        settingEntity.setSettingValue(DisplayPropertyTypeId4SettingTypeKey, displayPropertyTypeId4);
        settingEntity.setSettingValue(DisplayPropertyTypeId5SettingTypeKey, displayPropertyTypeId5);

        settingEntity.setSettingValue(FilterByComponentSettingTypeKey, filterByComponent);
        settingEntity.setSettingValue(FilterByDescriptionSettingTypeKey, filterByDescription);
        settingEntity.setSettingValue(FilterByOwnerUserSettingTypeKey, filterByOwnerUser);
        settingEntity.setSettingValue(FilterByOwnerGroupSettingTypeKey, filterByOwnerGroup);
        settingEntity.setSettingValue(FilterByCreatedByUserSettingTypeKey, filterByCreatedByUser);
        settingEntity.setSettingValue(FilterByCreatedOnDateTimeSettingTypeKey, filterByCreatedOnDateTime);
        settingEntity.setSettingValue(FilterByLastModifiedByUserSettingTypeKey, filterByLastModifiedByUser);
        settingEntity.setSettingValue(FilterByLastModifiedOnDateTimeSettingTypeKey, filterByLastModifiedByUser);

        settingEntity.setSettingValue(FilterByLocationSettingTypeKey, filterByLocation);
        settingEntity.setSettingValue(FilterByLocationDetailsSettingTypeKey, filterByLocationDetails);
        settingEntity.setSettingValue(FilterByQrIdSettingTypeKey, filterByQrId);
        settingEntity.setSettingValue(FilterBySerialNumberSettingTypeKey, filterBySerialNumber);
        settingEntity.setSettingValue(FilterByTagSettingTypeKey, filterByTag);

        settingEntity.setSettingValue(FilterByPropertyValue1SettingTypeKey, filterByPropertyValue1);
        settingEntity.setSettingValue(FilterByPropertyValue2SettingTypeKey, filterByPropertyValue2);
        settingEntity.setSettingValue(FilterByPropertyValue3SettingTypeKey, filterByPropertyValue3);
        settingEntity.setSettingValue(FilterByPropertyValue4SettingTypeKey, filterByPropertyValue4);
        settingEntity.setSettingValue(FilterByPropertyValue5SettingTypeKey, filterByPropertyValue5);
        settingEntity.setSettingValue(FilterByPropertiesAutoLoadTypeKey, filterByPropertiesAutoLoad);

        settingEntity.setSettingValue(DisplayListPageHelpFragmentSettingTypeKey, displayListPageHelpFragment);

        settingEntity.setSettingValue(DisplayListDataModelScopeSettingTypeKey, displayListDataModelScope);
        settingEntity.setSettingValue(DisplayListDataModelScopePropertyTypeIdSettingTypeKey, displayListDataModelScopePropertyTypeId);
        
        settingEntity.setSettingValue(AutoLoadListFilterValuesSettingTypeKey, autoLoadListFilterValues);

    }   

    @Override
    public String getDisplayItemElementListItemIdentifier1Key() {
        return DisplayItemElementListItemIdentifier1SettingTypeKey; 
    }

    @Override
    public void clearListFilters() {
        super.clearListFilters();
        filterByComponent = null;
        filterByLocation = null;
        filterByLocationDetails = null;
        filterByQrId = null;
        filterBySerialNumber = null;
        filterByTag = null;
        filterByPropertyValue1 = null;
        filterByPropertyValue2 = null;
        filterByPropertyValue3 = null;
        filterByPropertyValue4 = null;
        filterByPropertyValue5 = null;
    }

    @Override
    public String getEntityTypeName() {
        return "componentInstance";
    }

    @Override
    public String getDisplayEntityTypeName() {
        return "Inventory Item";
    }

    @Override
    public boolean getEntityDisplayItemIdentifier1() {
        return true;
    }

    @Override
    public boolean getEntityDisplayItemIdentifier2() {
        return false;
    }

    @Override
    public boolean getEntityDisplayItemSources() {
        return false;
    }

    @Override
    public boolean getEntityDisplayItemName() {
        return true;
    }

    @Override
    public boolean getEntityDisplayItemType() {
        return false;
    }

    @Override
    public boolean getEntityDisplayItemCategory() {
        return false;
    }

    @Override
    public boolean getEntityDisplayDerivedFromItem() {
        return true;
    }

    @Override
    public boolean getEntityDisplayQrId() {
        return true;
    }

    @Override
    public String getItemIdentifier1Title() {
        return "Serial Number";
    }

    @Override
    public String getNameTitle() {
        return "Tag";
    }

    @Override
    public String getDerivedFromItemTitle() {
        return "Catalog Item";
    }

    @Override
    public String getItemsDerivedFromItemTitle() {
        throw new UnsupportedOperationException("Not supported yet."); //To change body of generated methods, choose Tools | Templates.
    }

    @Override
    public boolean getEntityDisplayItemGallery() {
        return true;
    }

    @Override
    public boolean getEntityDisplayItemLogs() {
        return true;
    }

    @Override
    public boolean getEntityDisplayItemProperties() {
        return true;
    }

    @Override
    public boolean getEntityDisplayItemElements() {
        return true;
    }

    @Override
    public boolean getEntityDisplayItemsDerivedFromItem() {
        return false;
    }

    @Override
    public boolean getEntityDisplayItemMemberships() {
        return true;
    }

    @Override
    public String getStyleName() {
        return "inventory";
    }

    @Override
    public String getDefaultDomainName() {
        return DEFAULT_DOMAIN_NAME;
    }

    @Override
    public String getDefaultDomainDerivedFromDomainName() {
        return DEFAULT_DOMAIN_DERIVED_FROM_ITEM_DOMAIN_NAME;
    }

    @Override
    public String getItemIdentifier2Title() {
        throw new UnsupportedOperationException("Not supported yet."); //To change body of generated methods, choose Tools | Templates.
    }

    @Override
    public boolean getEntityDisplayItemProject() {
        return true;
    }

    @Override
    public boolean entityCanBeCreatedByUsers() {
        return true;
    }

    @Override
    public boolean isAllowedSetDerivedFromItemForCurrentItem() {
        if (getCurrent() != null) {
            return !getCurrent().isIsCloned();
        }

        return false;
    }

    @Override
    public boolean getEntityDisplayItemEntityTypes() {
        return false;
    }

    @Override
    public String getDefaultDomainDerivedToDomainName() {
        return null;
    }

    @Override
<<<<<<< HEAD
    protected ItemDomainInventory instenciateNewItemDomainEntity() {
        return new ItemDomainInventory(); 
    }

    @Override
    protected ItemDomainInventoryFacade getEntityDbFacade() {
        return itemDomainInventoryFacade; 
=======
    public boolean getEntityDisplayItemConnectors() {
        return false;
>>>>>>> 1934f53b
    }

}<|MERGE_RESOLUTION|>--- conflicted
+++ resolved
@@ -19,13 +19,11 @@
 import gov.anl.aps.cdb.portal.model.db.entities.EntityInfo;
 import gov.anl.aps.cdb.portal.model.db.entities.EntityType;
 import gov.anl.aps.cdb.portal.model.db.entities.Item;
-<<<<<<< HEAD
 import gov.anl.aps.cdb.portal.model.db.entities.ItemDomainCatalog;
 import gov.anl.aps.cdb.portal.model.db.entities.ItemDomainInventory;
 import gov.anl.aps.cdb.portal.model.db.entities.ItemDomainLocation;
-=======
 import gov.anl.aps.cdb.portal.model.db.entities.ItemConnector;
->>>>>>> 1934f53b
+import gov.anl.aps.cdb.portal.model.db.entities.ItemDomainCable;
 import gov.anl.aps.cdb.portal.model.db.entities.ItemElement;
 import gov.anl.aps.cdb.portal.model.db.entities.ItemElementRelationship;
 import gov.anl.aps.cdb.portal.model.db.entities.ItemElementRelationshipHistory;
@@ -157,9 +155,9 @@
     // Connector that is on the same side as current. 
     private ItemConnector firstCableItemConnector = null;
     private ItemConnector secondCableItemConnector = null;
-    private Item currentConnectionCable = null;
+    private ItemDomainCable currentConnectionCable = null;
     private ListDataModel inventoryItemsWithRequiredConnector = null;
-    private Item selectedSecondItemWithRequiredConnection = null;
+    private ItemDomainInventory selectedSecondItemWithRequiredConnection = null;
 
     private boolean connectionEditRendered = false;
 
@@ -274,10 +272,7 @@
         }
         return inventoryItem.getLocation();
     }
-
-<<<<<<< HEAD
-    public DefaultMenuModel getItemLocataionDefaultMenuModel(ItemDomainInventory item) {
-=======
+    
     public List<ItemElementRelationship> getItemCableRelationshipList(Item inventoryItem) {
         if (inventoryItem.getItemCableConnectionsRelationshipList() == null) {
             List<ItemElementRelationship> cableRelationshipList;
@@ -370,12 +365,12 @@
     }
 
     public void loadAvailableInventoryItemListWithSecondItemConnector() {
-        List<Item> inventoryWithRequiredConnectorType;
+        List<ItemDomainInventory> inventoryWithRequiredConnectorType;
 
         ConnectorType connectorType = secondCableItemConnector.getConnector().getConnectorType();
         Boolean requiredIsMale = !secondCableItemConnector.getConnector().getIsMale();
 
-        inventoryWithRequiredConnectorType = itemFacade.getInventoryItemsWithAvailableConnectorType(connectorType, requiredIsMale);
+        inventoryWithRequiredConnectorType = itemDomainInventoryFacade.getInventoryItemsWithAvailableConnectorType(connectorType, requiredIsMale);
         inventoryWithRequiredConnectorType.remove(current);
 
         inventoryItemsWithRequiredConnector = new ListDataModel(inventoryWithRequiredConnectorType);
@@ -492,7 +487,7 @@
 
         if (firstInventoryConnector != null) {
             ItemConnectorController itemConnectorController = ItemConnectorController.getInstance();
-            Item cableItem = itemConnectorController.getItemConnectedVia(firstInventoryConnector);
+            ItemDomainCable cableItem = (ItemDomainCable) itemConnectorController.getItemConnectedVia(firstInventoryConnector);
             ItemConnector secondInventoryConnector = itemConnectorController.getItemConnectorOfItemConnectedTo(firstInventoryConnector);
 
             if (cableItem != null) {
@@ -544,13 +539,12 @@
         return selectedSecondItemWithRequiredConnection;
     }
 
-    public void setSelectedSecondItemWithRequiredConnection(Item selectedInventoryItemWithRequiredConnection) {
+    public void setSelectedSecondItemWithRequiredConnection(ItemDomainInventory selectedInventoryItemWithRequiredConnection) {
         this.selectedConnectorOfSecondItem = null;
         this.selectedSecondItemWithRequiredConnection = selectedInventoryItemWithRequiredConnection;
     }
 
-    public DefaultMenuModel getItemLocataionDefaultMenuModel(Item item) {
->>>>>>> 1934f53b
+    public DefaultMenuModel getItemLocataionDefaultMenuModel(ItemDomainInventory item) {
         lastInventoryItemRequestedLocationMenuModel = item;
         if (item != null) {
             if (item.getLocationMenuModel() == null) {
@@ -2176,18 +2170,18 @@
     }
 
     @Override
-<<<<<<< HEAD
     protected ItemDomainInventory instenciateNewItemDomainEntity() {
         return new ItemDomainInventory(); 
     }
 
     @Override
     protected ItemDomainInventoryFacade getEntityDbFacade() {
-        return itemDomainInventoryFacade; 
-=======
+        return itemDomainInventoryFacade;         
+    }
+    
+    @Override
     public boolean getEntityDisplayItemConnectors() {
         return false;
->>>>>>> 1934f53b
     }
 
 }