/*
 * Copyright (c) UChicago Argonne, LLC. All rights reserved.
 * See LICENSE file.
 */
package gov.anl.aps.cdb.portal.controllers;

import gov.anl.aps.cdb.common.exceptions.CdbException;
import gov.anl.aps.cdb.portal.constants.InventoryBillOfMaterialItemStates;
import gov.anl.aps.cdb.portal.constants.ItemDomainName;
import gov.anl.aps.cdb.portal.constants.ItemElementRelationshipTypeNames;
import gov.anl.aps.cdb.portal.controllers.extensions.ImportHelperInventory;
import gov.anl.aps.cdb.portal.controllers.extensions.ItemCreateWizardController;
import gov.anl.aps.cdb.portal.controllers.extensions.ItemCreateWizardDomainInventoryController;
import gov.anl.aps.cdb.portal.controllers.extensions.ItemEnforcedPropertiesController;
import gov.anl.aps.cdb.portal.controllers.extensions.ItemEnforcedPropertiesDomainInventoryController;
import gov.anl.aps.cdb.portal.controllers.extensions.ItemMultiEditController;
import gov.anl.aps.cdb.portal.controllers.extensions.ItemMultiEditDomainInventoryController;
import gov.anl.aps.cdb.portal.controllers.settings.ItemDomainInventorySettings;
import gov.anl.aps.cdb.portal.model.db.beans.ConnectorFacade;
import gov.anl.aps.cdb.portal.model.db.beans.ItemDomainInventoryFacade;
import gov.anl.aps.cdb.portal.model.db.beans.ItemElementRelationshipFacade;
import gov.anl.aps.cdb.portal.model.db.beans.RelationshipTypeFacade;
import gov.anl.aps.cdb.portal.model.db.entities.Connector;
import gov.anl.aps.cdb.portal.model.db.entities.ConnectorType;
import gov.anl.aps.cdb.portal.model.db.entities.EntityInfo;
import gov.anl.aps.cdb.portal.model.db.entities.EntityType;
import gov.anl.aps.cdb.portal.model.db.entities.Item;
import gov.anl.aps.cdb.portal.model.db.entities.ItemDomainCatalog;
import gov.anl.aps.cdb.portal.model.db.entities.ItemDomainInventory;
import gov.anl.aps.cdb.portal.model.db.entities.ItemConnector;
import gov.anl.aps.cdb.portal.model.db.entities.ItemDomainCable;
import gov.anl.aps.cdb.portal.model.db.entities.ItemElement;
import gov.anl.aps.cdb.portal.model.db.entities.ItemElementRelationship;
import gov.anl.aps.cdb.portal.model.db.entities.ItemProject;
<<<<<<< HEAD
import gov.anl.aps.cdb.portal.model.db.entities.ListTbl;
=======
>>>>>>> a5930c71
import gov.anl.aps.cdb.portal.model.db.entities.PropertyValue;
import gov.anl.aps.cdb.portal.model.db.entities.RelationshipType;
import gov.anl.aps.cdb.portal.utilities.SessionUtility;
import gov.anl.aps.cdb.portal.view.objects.DomainImportInfo;
import gov.anl.aps.cdb.portal.view.objects.ImportFormatInfo;
import gov.anl.aps.cdb.portal.view.objects.InventoryBillOfMaterialItem;
import gov.anl.aps.cdb.portal.view.objects.InventoryItemElementConstraintInformation;
import gov.anl.aps.cdb.portal.view.objects.InventoryStatusPropertyTypeInfo;
import gov.anl.aps.cdb.portal.view.objects.ItemElementConstraintInformation;
import java.util.ArrayList;
import java.util.List;
import javax.ejb.EJB;
import javax.enterprise.context.SessionScoped;
import javax.faces.event.AjaxBehaviorEvent;
import javax.faces.model.ListDataModel;
import javax.faces.model.SelectItem;
import javax.inject.Named;
import org.apache.logging.log4j.LogManager;
import org.apache.logging.log4j.Logger;
import org.primefaces.component.selectonelistbox.SelectOneListbox;
import org.primefaces.model.TreeNode;
import org.primefaces.model.DefaultTreeNode;

/*
 * To change this license header, choose License Headers in Project Properties.
 * To change this template file, choose Tools | Templates
 * and open the template in the editor.
 */
/**
 *
 * @author djarosz
 */
@Named("itemDomainInventoryController")
@SessionScoped
public class ItemDomainInventoryController extends ItemDomainInventoryBaseController<ItemDomainInventory, ItemDomainInventoryFacade, ItemDomainInventorySettings> {

    public static final String ITEM_DOMAIN_INVENTORY_STATUS_PROPERTY_TYPE_NAME = "Component Instance Status";
    
    private static final String DEFAULT_DOMAIN_NAME = ItemDomainName.inventory.getValue();
    private final String DEFAULT_DOMAIN_DERIVED_FROM_ITEM_DOMAIN_NAME = "Catalog";                        
    
    private static final Logger logger = LogManager.getLogger(ItemDomainInventoryController.class.getName());

    private List<PropertyValue> filteredPropertyValueList = null;
    
    private List<SelectItem> domainFilterOptions = null;

    //Variables used for creation of new inventory item. 
    private List<ItemDomainInventory> newItemsToAdd = null;
    private TreeNode currentItemBOMListTree = null;
    private TreeNode selectedItemBOMTreeNode = null;
    private boolean showOptionalPartsInBom = false;
    private Boolean currentItemBOMTreeHasOptionalItems = null;

    private Connector selectedConnectorOfCurrentItem = null;
    private Connector selectedConnectorOfSecondItem = null;
    // Connector that is on the same side as current. 
    private ItemConnector firstCableItemConnector = null;
    private ItemConnector secondCableItemConnector = null;
    private ItemDomainCable currentConnectionCable = null;
    private ListDataModel inventoryItemsWithRequiredConnector = null;
    private ItemDomainInventory selectedSecondItemWithRequiredConnection = null;

    private List<ItemElementRelationship> relatedMAARCRelationshipsForCurrent = null;

    private boolean connectionEditRendered = false;           

    @EJB
    private ItemElementRelationshipFacade itemElementRelationshipFacade;

    @EJB
    private RelationshipTypeFacade relationshipTypeFacade;
    
    @EJB
    private ItemDomainInventoryFacade itemDomainInventoryFacade;

    @EJB
    private ConnectorFacade connectorFacade;
    
    private static ItemDomainInventoryController apiInstance;        

    public static synchronized ItemDomainInventoryController getApiInstance() {
        if (apiInstance == null) {
            apiInstance = new ItemDomainInventoryController();            
            apiInstance.prepareApiInstance(); 
        }
        return apiInstance;
    } 
    
    public boolean isInventory(Item item) {
        return item instanceof ItemDomainInventory; 
    }

    @Override
    protected ItemDomainInventory instenciateNewItemDomainEntity() {
        return new ItemDomainInventory();
    }

    @Override
    public ItemDomainInventory createEntityInstance() {
        ItemDomainInventory item = super.createEntityInstance();
        return item;
    }

    @Override
    protected ItemDomainInventoryFacade getEntityDbFacade() {
        return itemDomainInventoryFacade;
    }

    @Override
    protected ItemDomainInventorySettings createNewSettingObject() {
        return new ItemDomainInventorySettings(this);
    }

    @Override
    protected String getStatusPropertyTypeName() {
        return ItemDomainInventory.ITEM_DOMAIN_INVENTORY_STATUS_PROPERTY_TYPE_NAME;
    }
    
    @Override
    protected InventoryStatusPropertyTypeInfo initializeInventoryStatusPropertyTypeInfo() {
        InventoryStatusPropertyTypeInfo info = new InventoryStatusPropertyTypeInfo();
        info.addValue("Unknown", new Float(1.0));
        info.addValue("Planned", new Float(1.1));
        info.addValue("Requisition Submitted", new Float(2.0));
        info.addValue("Delivered", new Float(3.0));
        info.addValue("Acceptance In Progress", new Float(4.0));
        info.addValue("Accepted", new Float(5.0));
        info.addValue("Rejected", new Float(6.0));
        info.addValue("Post-Acceptance/Test/Certification in Progress", new Float(7.0));
        info.addValue("Ready For Use", new Float(8.0));
        info.addValue("Installed", new Float(9.0));
        info.addValue("Spare", new Float(10.0));
        info.addValue("Spare - Critical", new Float(11.0));
        info.addValue("Failed", new Float(12.0));
        info.addValue("Returned", new Float(13.0));
        info.addValue("Discarded", new Float(14.0));
        
        info.setDefaultValue("Unknown");
        
        return info;
    }
<<<<<<< HEAD
            
    @Override
    protected String generatePaddedUnitName(int itemNumber) {
        return ItemDomainInventory.generatePaddedUnitName(itemNumber);
    }

    @Override
    public void createListDataModel() {
        List<Item> inventory = (List<Item>)(List<?>)getEntityDbFacade().findAll();
        List<Item> findAll = (List<Item>)(List<?>)itemDomainMachineDesignFacade.getTopLevelMachineDesignInventory();
        inventory.addAll(findAll);
        listDataModel = new ListDataModel(inventory);               
    }

    @Override
    public ListDataModel createFavoritesListDataModel() {
        List<Item> favoriteItems = (List<Item>)(List<?>)getFavoriteItems();
        
        ListTbl favoritesList = getFavoritesList();
        List<ItemDomainMachineDesign> favoriteMachineDesignInventory = itemDomainMachineDesignFacade.getMachineDesignInventoryInList(favoritesList);
        
        favoriteItems.addAll(favoriteMachineDesignInventory); 
        
        return new ListDataModel(favoriteItems); 
    }

    public List<SelectItem> getDomainFilterOptions() {
        if (domainFilterOptions == null) {           
            domainFilterOptions = new ArrayList();
            
            String inventoryName = ItemDomainName.inventory.getValue();
            String machingeDesignName = ItemDomainName.machineDesign.getValue();
            
            domainFilterOptions.add(new SelectItem("", "Select"));
            domainFilterOptions.add(new SelectItem(inventoryName));
            domainFilterOptions.add(new SelectItem(machingeDesignName)); 
        }
        return domainFilterOptions;
    }
=======
>>>>>>> a5930c71
    
    @Override
    protected void loadEJBResourcesManually() {
        super.loadEJBResourcesManually(); 
        itemElementRelationshipFacade = ItemElementRelationshipFacade.getInstance();
        relationshipTypeFacade = RelationshipTypeFacade.getInstance();
        itemDomainInventoryFacade = ItemDomainInventoryFacade.getInstance();
        connectorFacade = ConnectorFacade.getInstance();
    }
    
    public static ItemDomainInventoryController getInstance() {
        if (SessionUtility.runningFaces()) {
            return (ItemDomainInventoryController) findDomainController(DEFAULT_DOMAIN_NAME);
        } else {
            return getApiInstance(); 
        }
    }        

    @Override
    protected ItemCreateWizardController getItemCreateWizardController() {
        return ItemCreateWizardDomainInventoryController.getInstance();
    }

    @Override
    public ItemMultiEditController getItemMultiEditController() {
        return ItemMultiEditDomainInventoryController.getInstance();
    }

    @Override
    public ItemEnforcedPropertiesController getItemEnforcedPropertiesController() {
        return ItemEnforcedPropertiesDomainInventoryController.getInstance();
    }
       
    private List<ItemElementRelationship> findItemCableConnectionRelationship(Item item) {
        // Support items that have not yet been saved to db.
        if (item.getSelfElement().getId() != null) {
            return itemElementRelationshipFacade
                    .findItemElementRelationshipListByNameAndItemElementId(ItemElementRelationshipTypeNames.itemCableConnection.getValue(),
                            item.getSelfElement().getId());
        }

        return null;
    }

    public boolean isCollapsedRelatedMAARCItemsForCurrent() {
        return getRelatedMAARCRelationshipsForCurrent().size() < 1;
    }

    public List<ItemElementRelationship> getRelatedMAARCRelationshipsForCurrent() {
        if (relatedMAARCRelationshipsForCurrent == null) {
            relatedMAARCRelationshipsForCurrent = ItemDomainMAARCController.getRelatedMAARCRelationshipsForItem(getCurrent()); 
        }

        return relatedMAARCRelationshipsForCurrent;
    }

    @Override
    protected void resetVariablesForCurrent() {
        super.resetVariablesForCurrent();
        relatedMAARCRelationshipsForCurrent = null;
    }

    @Override
    public List<ItemDomainInventory> getItemListWithProject(ItemProject itemProject) {
        String projectName = itemProject.getName();
        return itemDomainInventoryFacade.findByDomainAndProjectOrderByDerivedFromItem(getDefaultDomainName(), projectName);
    }

    @Override
    public List<ItemDomainInventory> getItemList() {
        return itemDomainInventoryFacade.findByDomainOrderByDerivedFromItem(getDefaultDomainName());
    }

    @Override
    public List<EntityType> getFilterableEntityTypes() {
        return getDefaultDomainDerivedFromDomain().getAllowedEntityTypeList();
    }   

    public List<ItemElementRelationship> getItemCableRelationshipList(Item inventoryItem) {
        if (inventoryItem.getItemCableConnectionsRelationshipList() == null) {
            List<ItemElementRelationship> cableRelationshipList;
            cableRelationshipList = findItemCableConnectionRelationship(inventoryItem);
            inventoryItem.setItemCableConnectionsRelationshipList(cableRelationshipList);
        }
        return inventoryItem.getItemCableConnectionsRelationshipList();
    }

    public boolean getDisplayItemCableRelationshipList() {
        if (getCurrent() != null) {
            List<ItemElementRelationship> itemCableRelationshipList = getItemCableRelationshipList(getCurrent());
            return itemCableRelationshipList != null && !itemCableRelationshipList.isEmpty();
        }
        return false;
    }

    public void createItemCableConnectionRelationshipForCurrent() {
        resetConnectorVairables();
        connectionEditRendered = true;
    }

    public void cancelCreateItemCableConnectionRelationshipForCurrent() {
        resetConnectorVairables();
    }

    public List<Connector> getAvailableConnectorListForCurrent() {
        Item inventoryItem = getCurrent();

        List<Connector> availableConnectors = inventoryItem.getItemAvaliableConnectorsList();
        if (availableConnectors == null) {
            availableConnectors = connectorFacade.getAvailableConnectorsForInventoryItem(inventoryItem, null, null);
            inventoryItem.setItemAvaliableConnectorsList(availableConnectors);
        }

        return availableConnectors;
    }

    public boolean isConnectionEditRendered() {
        return connectionEditRendered;
    }

    public boolean getItemHasAvaialbeConnectors() {
        return getAvailableConnectorListForCurrent().size() > 0;
    }

    public void handleConnectorSelectionEvent(AjaxBehaviorEvent event) {
        SelectOneListbox selectOneListBox = (SelectOneListbox) event.getSource();
        Connector connector = (Connector) selectOneListBox.getValue();
        selectedConnectorOfCurrentItem = connector;

        if (currentConnectionCable == null) {
            ItemDomainCableController itemDomainCableController = ItemDomainCableController.getInstance();
            currentConnectionCable = itemDomainCableController.createEntityInstance();

            // Item should have two connectors
            List<ItemConnector> cableConnectorList = currentConnectionCable.getItemConnectorList();
            if (cableConnectorList.size() == 2) {
                firstCableItemConnector = cableConnectorList.get(0);
                secondCableItemConnector = cableConnectorList.get(1);
            } else {
                // This should not happen. 
                SessionUtility.addErrorMessage("Error", "Cable was not created sucessfully.");
                currentConnectionCable = null;
            }
        }

        updateConnectorTypesForCurrentCable();

    }

    public void updateConnectorTypesForCurrentCable() {
        if (currentConnectionCable != null) {
            boolean isDirect = ItemDomainCableController.getIsDirectConnectionForItem(currentConnectionCable);
            ConnectorType connectorType = selectedConnectorOfCurrentItem.getConnectorType();
            boolean connectorGender = selectedConnectorOfCurrentItem.getIsMale();

            firstCableItemConnector.getConnector().setConnectorType(connectorType);
            secondCableItemConnector.getConnector().setConnectorType(connectorType);
            firstCableItemConnector.getConnector().setIsMale(!connectorGender);

            if (isDirect) {
                secondCableItemConnector.getConnector().setIsMale(connectorGender);
            } else {
                secondCableItemConnector.getConnector().setIsMale(!connectorGender);
            }

            loadAvailableInventoryItemListWithSecondItemConnector();
        }
    }

    public void loadAvailableInventoryItemListWithSecondItemConnector() {
        List<ItemDomainInventory> inventoryWithRequiredConnectorType;

        ConnectorType connectorType = secondCableItemConnector.getConnector().getConnectorType();
        Boolean requiredIsMale = !secondCableItemConnector.getConnector().getIsMale();

        inventoryWithRequiredConnectorType = itemDomainInventoryFacade.getInventoryItemsWithAvailableConnectorType(connectorType, requiredIsMale);
        inventoryWithRequiredConnectorType.remove(current);

        inventoryItemsWithRequiredConnector = new ListDataModel(inventoryWithRequiredConnectorType);
    }

    public List<Connector> loadAppropriateConnectorsForItemAndCurrentSelections(Item item) {
        if (item != null) {
            Boolean reqIsMale = !secondCableItemConnector.getConnector().getIsMale();
            ConnectorType reqConnectorType = secondCableItemConnector.getConnector().getConnectorType();

            return connectorFacade.getAvailableConnectorsForInventoryItem(item, reqConnectorType, reqIsMale);
        }
        return null;
    }

    public void saveConnectionInformation(String onSuccessCommand) {
        if (selectedConnectorOfCurrentItem == null) {
            SessionUtility.addErrorMessage("Could not create connection", "Please select a connector.");
            return;
        }

        if (selectedSecondItemWithRequiredConnection == null
                || selectedConnectorOfSecondItem == null) {
            SessionUtility.addErrorMessage("Could not create connection", "Please select a port on second inventory item.");
            return;
        }

        ItemConnector firstItemConnector = getItemConnectorToConnectTo(getCurrent(), selectedConnectorOfCurrentItem);
        ItemConnector secondItemConnector = getItemConnectorToConnectTo(selectedSecondItemWithRequiredConnection, selectedConnectorOfSecondItem);

        ItemElementRelationship currentToCableRelationship = createItemElementRelationshipToCableConnector(getCurrent(), currentConnectionCable, firstItemConnector, firstCableItemConnector);
        ItemElementRelationship secondToCableRelationship = createItemElementRelationshipToCableConnector(selectedSecondItemWithRequiredConnection, currentConnectionCable, secondItemConnector, secondCableItemConnector);

        // New cable item still needs a list for item element relationships. 
        ItemElement cableSelfElement = currentConnectionCable.getSelfElement();
        cableSelfElement.setItemElementRelationshipList1(new ArrayList<>());

        // Add the apporpriate item relationships to the model. 
        addItemElementRelationshipToItem(getCurrent(), currentToCableRelationship, false);
        addItemElementRelationshipToItem(selectedSecondItemWithRequiredConnection, secondToCableRelationship, false);
        addItemElementRelationshipToItem(currentConnectionCable, currentToCableRelationship, true);
        addItemElementRelationshipToItem(currentConnectionCable, secondToCableRelationship, true);

        this.update();

        // Prevent re-render of non-needed dialog content.
        resetConnectorVairables();
        
        SessionUtility.executeRemoteCommand(onSuccessCommand);

    }

    private void addItemElementRelationshipToItem(Item item, ItemElementRelationship ier, boolean secondItem) {
        ItemElement selfElement = item.getSelfElement();
        List<ItemElementRelationship> ierList;
        if (secondItem) {
            ierList = selfElement.getItemElementRelationshipList1();
        } else {
            ierList = selfElement.getItemElementRelationshipList();
        }
        ierList.add(ier);
    }

    private ItemElementRelationship createItemElementRelationshipToCableConnector(Item item,
            Item cableItem, ItemConnector itemItemConnector, ItemConnector cableItemConnector) {
        ItemElementRelationship itemElementRelationship = new ItemElementRelationship();
        itemElementRelationship.setFirstItemElement(item.getSelfElement());
        itemElementRelationship.setFirstItemConnector(itemItemConnector);
        itemElementRelationship.setSecondItemElement(cableItem.getSelfElement());
        itemElementRelationship.setSecondItemConnector(cableItemConnector);

        RelationshipType cableConnectionRelationshipType = getCableConnectionRelationshipType();
        itemElementRelationship.setRelationshipType(cableConnectionRelationshipType);

        return itemElementRelationship;
    }

    /**
     * get a valid item connector for a particular connector of an item.
     *
     * @param inventoryItem
     * @param connector
     * @return
     */
    private ItemConnector getItemConnectorToConnectTo(Item inventoryItem, Connector connector) {
        List<ItemConnector> itemConnectors = inventoryItem.getItemConnectorList();

        // Verify if an item already has a item connection. 
        for (ItemConnector itemConnector : itemConnectors) {
            if (itemConnector.getConnector().equals(connector)) {
                return itemConnector;
            }
        }

        // Create a new item connector
        // Verify that a connector could be created. 
        Item catalogItem = inventoryItem.getDerivedFromItem();
        List<ItemConnector> catalogItemConnectorList = catalogItem.getItemConnectorList();
        for (ItemConnector catalogItemConnector : catalogItemConnectorList) {
            if (catalogItemConnector.getConnector().equals(connector)) {
                ItemConnector itemConnector = new ItemConnector();
                itemConnector.setConnector(connector);
                itemConnector.setItem(inventoryItem);
                inventoryItem.getItemConnectorList().add(itemConnector);
                return itemConnector;
            }
        }

        return null;
    }

    public void disconnectPortConnection(ItemElementRelationship cableConnectionRelationship) {
        ItemConnector firstInventoryConnector = cableConnectionRelationship.getFirstItemConnector();

        if (firstInventoryConnector != null) {
            ItemConnectorController itemConnectorController = ItemConnectorController.getInstance();
            ItemDomainCable cableItem = (ItemDomainCable) itemConnectorController.getItemConnectedVia(firstInventoryConnector);
            ItemConnector secondInventoryConnector = itemConnectorController.getItemConnectorOfItemConnectedTo(firstInventoryConnector);

            if (cableItem != null) {
                // Cable item holds the connectors that both items are connected by. 
                ItemDomainCableController itemDomainCableController = ItemDomainCableController.getInstance();
                itemDomainCableController.destroyCableConnection(cableItem);
                reloadCurrent();
            }
            // Connectors contain no significant information unless they are connected. 
            itemConnectorController.destroy(firstInventoryConnector);
            itemConnectorController.destroy(secondInventoryConnector);
        }
    }

    public void disconnectSecondConnector() {
        selectedSecondItemWithRequiredConnection = null;
        selectedConnectorOfSecondItem = null;
    }

    public boolean selectedSecondConnectorDefined() {
        return selectedConnectorOfSecondItem != null;
    }

    public ListDataModel getInventoryItemsWithRequiredConnector() {
        return inventoryItemsWithRequiredConnector;
    }

    public Item getCurrentConnectionCable() {
        return currentConnectionCable;
    }

    public ItemConnector getFirstCableItemConnector() {
        return firstCableItemConnector;
    }

    public ItemConnector getSecondCableItemConnector() {
        return secondCableItemConnector;
    }

    public Connector getSelectedConnectorOfSecondItem() {
        return selectedConnectorOfSecondItem;
    }

    public void setSelectedConnectorOfSecondItem(Connector selectedConnectorOfSecondItem) {
        this.selectedConnectorOfSecondItem = selectedConnectorOfSecondItem;
    }

    public Item getSelectedSecondItemWithRequiredConnection() {
        return selectedSecondItemWithRequiredConnection;
    }

    public void setSelectedSecondItemWithRequiredConnection(ItemDomainInventory selectedInventoryItemWithRequiredConnection) {
        this.selectedConnectorOfSecondItem = null;
        this.selectedSecondItemWithRequiredConnection = selectedInventoryItemWithRequiredConnection;
    }

    private boolean isItemInAssemblyTree(Item currentItem, Item itemToLookFor) {
        return isItemInAssemblyTree(currentItem, itemToLookFor, true, true);
    }

    private boolean isItemInAssemblyTree(Item currentItem, Item itemToLookFor, boolean isNeedToMoveDown, boolean isNeedToMoveUp) {
        if (isNeedToMoveUp) {
            // Move up the assembly tree
            List<ItemElement> itemElementMembershipList = currentItem.getItemElementMemberList();
            if (itemElementMembershipList != null) {
                for (ItemElement itemElement : itemElementMembershipList) {
                    Item parentItem = itemElement.getParentItem();
                    if (parentItem != null) {
                        if (parentItem.equals(itemToLookFor)) {
                            return true;
                        }
                        if (isItemInAssemblyTree(parentItem, itemToLookFor, false, true)) {
                            return true;
                        }
                    }
                }
            }
        }
        if (isNeedToMoveDown) {
            // Move down the assembly tree
            List<ItemElement> itemElementList = currentItem.getItemElementDisplayList();
            if (itemElementList != null) {
                for (ItemElement itemElement : itemElementList) {
                    Item containedItem = itemElement.getContainedItem();
                    if (containedItem != null) {
                        if (containedItem.equals(itemToLookFor)) {
                            return true;
                        }
                        if (isItemInAssemblyTree(containedItem, itemToLookFor, true, false)) {
                            return true;
                        }
                    }
                }
            }
        }

        return false;
    }    

    @Override
    public void resetListDataModel() {
        super.resetListDataModel();
    }

    public boolean isInventoryDomainItem(Item item) {
        return item.getDomain().getName().equals(getDefaultDomainName());
    }           

    private RelationshipType getCableConnectionRelationshipType() {
        RelationshipType relationshipType = relationshipTypeFacade.findByName(ItemElementRelationshipTypeNames.itemCableConnection.getValue());
        if (relationshipType == null) {
            RelationshipTypeController controller = RelationshipTypeController.getInstance();
            String name = ItemElementRelationshipTypeNames.itemCableConnection.getValue();
            relationshipType = controller.createRelationshipTypeWithName(name);
        }
        return relationshipType;
    }    

    public void createSaveFromDialog(String onSuccessCommand) {
        String result = create();
        if (result != null) {            
            SessionUtility.executeRemoteCommand(onSuccessCommand);
        }
    }

    public void createCancelFromDialog() {
        if (getCurrent() != null) {
            ItemDomainCatalog catalogItem = getCurrent().getCatalogItem();
            if (catalogItem != null) {
                catalogItem.getDerivedFromItemList().remove(getCurrent());
            }
            setCurrent(null);
        }
    }

    @Override
    public void prepareAddItemDerivedFromItem(Item item) {
        super.prepareAddItemDerivedFromItem(item);
        prepareBillOfMaterialsForCurrentItem();
    }

    public void prepareBillOfMaterialsForCurrentItem() {
        prepareBillOfMaterialsForItem(getCurrent());
    }
    
    public void prepareBillOfMaterialsForItem(ItemDomainInventory item) {
        // Prepare bill of materials if not yet done so. 
        newItemsToAdd = new ArrayList<>();
        InventoryBillOfMaterialItem iBom = new InventoryBillOfMaterialItem(item);
        InventoryBillOfMaterialItem.setBillOfMaterialsListForItem(item, iBom);
    }

    private void resetConnectorVairables() {
        currentConnectionCable = null;
        firstCableItemConnector = null;
        secondCableItemConnector = null;

        inventoryItemsWithRequiredConnector = null;

        selectedSecondItemWithRequiredConnection = null;
        selectedConnectorOfSecondItem = null;
        selectedConnectorOfCurrentItem = null;

        connectionEditRendered = false;

        Item item = getCurrent();
        if (item != null) {
            item.setItemAvaliableConnectorsList(null);
        }
    }

    @Override
    public String prepareView(ItemDomainInventory item) {
        resetBOMSupportVariables();
        resetConnectorVairables();
        return super.prepareView(item); //To change body of generated methods, choose Tools | Templates.
    }

    @Override
    public String prepareEdit(ItemDomainInventory inventoryItem) {
        resetBOMSupportVariables();
        setCurrent(inventoryItem);
        return super.prepareEdit(inventoryItem);
    }

    public Boolean displayBOMEditButton() {
        if (current != null) {
            List<ItemElement> catalogItemElementDisplayList;
            if (current.getDerivedFromItem() != null) {
                catalogItemElementDisplayList = current.getDerivedFromItem().getItemElementDisplayList();
                return catalogItemElementDisplayList != null && catalogItemElementDisplayList.isEmpty() == false;
            }
        }

        return false;
    }

    public String saveEditBOMList() {
        return this.update();
    }

    public void prepareEditBOMForCurrent() {
        resetBOMSupportVariables();
        prepareBillOfMaterialsForCurrentItem();
    }

    @Override
    public void setCurrentDerivedFromItem(Item derivedFromItem) {
        if (getCurrent().getDerivedFromItem() == derivedFromItem) {
            //No need to set it is currently the same catalog item.
            return;
        }
        super.setCurrentDerivedFromItem(derivedFromItem);
        resetBOMSupportVariables();
        newItemsToAdd = new ArrayList<>();

        // Add current item to list
        newItemsToAdd.add(getCurrent());
    }

    public void resetBOMSupportVariables() {
        // All variables will be genererated when needed. 
        if (getCurrent() != null) {
            getCurrent().setInventoryDomainBillOfMaterialList(null);
            getCurrent().setContainedInBOM(null);
        }
        newItemsToAdd = null;
        currentItemBOMListTree = null;
        selectedItemBOMTreeNode = null;
        showOptionalPartsInBom = false;
        currentItemBOMTreeHasOptionalItems = null;

    }

    public TreeNode getCurrentItemBOMListTree() {
        if (currentItemBOMListTree == null) {
            currentItemBOMListTree = buildTreeNodeFromParentItem(getCurrent().getContainedInBOM());
        }

        return currentItemBOMListTree;
    }

    private TreeNode buildTreeNodeFromParentItem(InventoryBillOfMaterialItem startingBOM) {
        return buildTreeNodeFromParentItem(null, null, startingBOM);
    }

    private TreeNode buildTreeNodeFromParentItem(TreeNode root, TreeNode parent, InventoryBillOfMaterialItem nextBOM) {
        // The tree needs to be created. 
        if (root == null) {
            root = new DefaultTreeNode(null, null);
            parent = new DefaultTreeNode(nextBOM, root);
            parent.setExpanded(true);
            parent.setType(nextBOM.getState());
        }

        /*
        if (updateSelectedPointer) {
            if (parent.getData() == selectedItemBOMTreeNode.getData()) {
                selectedItemBOMTreeNode = parent; 
                updateSelectedPointer = false; 
            }
        }
         */
        if (nextBOM.getInventoryItem() != null) {
            List<InventoryBillOfMaterialItem> nextItemBOMList;
            nextItemBOMList = nextBOM.getInventoryItem().getInventoryDomainBillOfMaterialList();

            if (nextItemBOMList != null && nextItemBOMList.isEmpty() == false) {
                for (InventoryBillOfMaterialItem iBOM : nextItemBOMList) {
                    TreeNode newNode = new DefaultTreeNode(iBOM, parent);
                    newNode.setExpanded(true);
                    newNode.setType(iBOM.getState());
                    buildTreeNodeFromParentItem(root, newNode, iBOM);
                }
            }
        }

        return root;

    }

    public void addNewChildrenToCurrentSelection() {
        buildTreeNodeFromParentItem(currentItemBOMListTree,
                selectedItemBOMTreeNode,
                (InventoryBillOfMaterialItem) selectedItemBOMTreeNode.getData());
    }

    public TreeNode getSelectedItemBOMTreeNode() {
        return selectedItemBOMTreeNode;
    }

    public void setSelectedItemBOMTreeNode(TreeNode selectedItemBOMTreeNode) {
        if (selectedItemBOMTreeNode == null) {
            // Tree will set to null on every form update. 
            return;
        }

        // Clear selection in case same type of component item is in parts list.
        selectedObject = null;

        // Clear Filters
        settingObject.clearListFilters();
        filteredObjectList = null;

        this.selectedItemBOMTreeNode = selectedItemBOMTreeNode;

    }

    public void addItemElementsFromBillOfMaterials(ItemDomainInventory item) throws CdbException {
        // Bill of materials list.
        List<InventoryBillOfMaterialItem> bomItems = item.getInventoryDomainBillOfMaterialList();
        
        if (bomItems == null) {
            prepareBillOfMaterialsForCurrentItem(); 
            bomItems = item.getInventoryDomainBillOfMaterialList();
            
            if (SessionUtility.runningFaces() == false) {
                // API Mode
                // Bill of materials is loaded from updated values set from API to check against db values. 
                Integer id = item.getId();
                ItemDomainInventory findById = findById(id);
                List<ItemElement> fullItemElementList = findById.getFullItemElementList();

                ItemElement selfElement = item.getSelfElement();
                item.setFullItemElementList(fullItemElementList);
                item.resetItemElementVars();
                
                // Restore self element
                for (int i = 0; i < fullItemElementList.size(); i ++) {
                    ItemElement itemElement = fullItemElementList.get(i);
                    if (itemElement.equals(selfElement)) {
                        fullItemElementList.remove(i);
                        fullItemElementList.add(i, selfElement);
                        break; 
                    }
                }
            }
        }

        if (bomItems != null) {
            for (InventoryBillOfMaterialItem bomItem : bomItems) {
                if (bomItem.getState().equals(InventoryBillOfMaterialItemStates.unspecifiedOptional.getValue())) {
                    continue;
                }

                // Check if current catalog item element already has an item element defined. 
                ItemElement catalogItemElement = bomItem.getCatalogItemElement();
                ItemElement currentInventoryItemElement = null;
                for (ItemElement inventoryItemElement : item.getFullItemElementList()) {
                    ItemElement derivedFromItemElement = inventoryItemElement.getDerivedFromItemElement();
                    if (derivedFromItemElement != null && derivedFromItemElement.equals(catalogItemElement)) {
                        currentInventoryItemElement = inventoryItemElement;
                        logger.debug("Updating element " + currentInventoryItemElement + " to item " + item);
                        break;
                    }
                }

                if (currentInventoryItemElement == null) {
                    currentInventoryItemElement = new ItemElement();
                    currentInventoryItemElement.init(item, bomItem.getCatalogItemElement());
                    item.getFullItemElementList().add(currentInventoryItemElement);
                    logger.debug("Creating instance adding element " + currentInventoryItemElement + " to item " + item);
                }

                // User has specified to create a new item for this bill of materials item. 
                String currentBomState = bomItem.getState();
                if (currentBomState.equals(InventoryBillOfMaterialItemStates.newItem.getValue())
                        || currentBomState.equals(InventoryBillOfMaterialItemStates.existingItem.getValue())) {
                    if (bomItem.getInventoryItem() == null) {

                        String actionWord = "defined";
                        if (currentBomState.equals(InventoryBillOfMaterialItemStates.existingItem.getValue())) {
                            actionWord = "selected";
                        }

                        throw new CdbException("An item for: " + bomItem.getCatalogItemElement().getName() + " is not " + actionWord + ".");
                    }

                    ItemDomainInventory inventoryItem = bomItem.getInventoryItem();

                    // No need to do that for existing items. 
                    if (currentBomState.equals(InventoryBillOfMaterialItemStates.newItem.getValue())) {
                        addItemElementsFromBillOfMaterials(inventoryItem);
                        updateContainedItemForElement(currentInventoryItemElement, inventoryItem);
                    } else if (currentBomState.equals(InventoryBillOfMaterialItemStates.existingItem.getValue())) {
                        if (currentInventoryItemElement.getContainedItem() == inventoryItem == false) {
                            updateContainedItemForElement(currentInventoryItemElement, itemDomainInventoryFacade.find(inventoryItem.getId()));                            
                        }
                    }
                } else if (currentBomState.equals(InventoryBillOfMaterialItemStates.placeholder.getValue())) {
                    currentInventoryItemElement.setContainedItem(null);
                }

                // Use permissions defined in parent of the item for the item element. 
                updateItemElementPermissionsToItem(currentInventoryItemElement, bomItem.getParentItemInstance());
            }
        }

    }
    
    public void updateContainedItemForElement(ItemElement ie, ItemDomainInventory containedItem) throws CdbException {
        ItemElement derivedFromItemElement = ie.getDerivedFromItemElement();
        Item derivedContainedItem = derivedFromItemElement.getContainedItem();
        
        ItemDomainCatalog catalogItem = containedItem.getCatalogItem();
        
        if (catalogItem.equals(derivedContainedItem)) {
            ie.setContainedItem(containedItem);
        } else {
            throw new CdbException("Cannot place item of type: " + catalogItem.getName() + " into position for type: " + derivedContainedItem.getName()); 
        }
    }

    public void updateItemElementPermissionsToItem(ItemElement itemElement, ItemDomainInventory item) {
        EntityInfo entityInfo = item.getEntityInfo();

        itemElement.getEntityInfo().setOwnerUser(entityInfo.getOwnerUser());
        itemElement.getEntityInfo().setOwnerUserGroup(entityInfo.getOwnerUserGroup());
        itemElement.getEntityInfo().setIsGroupWriteable(entityInfo.getIsGroupWriteable());
    }

    public boolean isRenderBomOptionalUnspecified(InventoryBillOfMaterialItem billOfMaterialsItem) {
        if (billOfMaterialsItem != null) {
            return billOfMaterialsItem.getState().equals(InventoryBillOfMaterialItemStates.unspecifiedOptional.getValue());
        }
        return false;
    }

    public boolean isRenderBomPlaceholder(InventoryBillOfMaterialItem billOfMaterialsItem) {
        if (billOfMaterialsItem != null) {
            return billOfMaterialsItem.getState().equals(InventoryBillOfMaterialItemStates.placeholder.getValue());
        }
        return false;
    }

    public boolean isRenderBomExisting(InventoryBillOfMaterialItem billOfMaterialsItem) {
        if (billOfMaterialsItem != null) {
            return billOfMaterialsItem.getState().equals(InventoryBillOfMaterialItemStates.existingItem.getValue());
        }
        return false;
    }

    public boolean isRenderBomEdit(InventoryBillOfMaterialItem billOfMaterialsItem) {
        if (billOfMaterialsItem != null) {
            return billOfMaterialsItem.getState().equals(InventoryBillOfMaterialItemStates.newItem.getValue());
        }
        return false;
    }

    public boolean isRenderItemBom(ItemDomainInventory item) {
        return item.getInventoryDomainBillOfMaterialList() != null
                && item.getInventoryDomainBillOfMaterialList().isEmpty() == false;
    }

    /**
     * Show full bill of materials based on top level item being added.
     *
     * @return
     */
    public boolean isRenderCurrentItemFullBOM() {
        if (getCurrent() == null) {
            return false;
        }
        return isRenderItemBom(getCurrent());
    }

    public void createOptionalBillOfMaterialsPart(InventoryBillOfMaterialItem bomItem) {
        bomItem.setState(InventoryBillOfMaterialItemStates.placeholder.getValue());
        currentItemBOMTreeHasOptionalItems = null;
    }

    public void removeOptionalBillOfMaterialsPart(InventoryBillOfMaterialItem bomItem) {
        // Removal could only happen for optional items 
        if (bomItem.isOptional()) {
            bomItem.setState(InventoryBillOfMaterialItemStates.unspecifiedOptional.getValue());
            if (bomItem.getInventoryItemElement() != null) {
                ItemElement inventoryItemElement = bomItem.getInventoryItemElement();
                current.getFullItemElementList().remove(inventoryItemElement);
                ItemElementController.getInstance().destroy(inventoryItemElement);
            }
            clearSelectedOptionalElementsIfNeeded();
            currentItemBOMTreeHasOptionalItems = null;
        }
    }

    public void toggleShowOptionalItems() {
        showOptionalPartsInBom = !showOptionalPartsInBom;
        clearSelectedOptionalElementsIfNeeded();
    }

    public Boolean getCurrentItemBOMTreeHasOptionalItems() {
        // TODO add support for optional elements in sub assamblies 
        if (current != null && currentItemBOMTreeHasOptionalItems == null) {
            currentItemBOMTreeHasOptionalItems = itemHasOptionalsInBOM(current);
            if (!currentItemBOMTreeHasOptionalItems) {
                for (ItemDomainInventory item : newItemsToAdd) {
                    currentItemBOMTreeHasOptionalItems = itemHasOptionalsInBOM(item);
                    if (currentItemBOMTreeHasOptionalItems) {
                        return true;
                    }
                }
            }

        }
        return currentItemBOMTreeHasOptionalItems;
    }

    private boolean itemHasOptionalsInBOM(ItemDomainInventory item) {
        List<InventoryBillOfMaterialItem> iBomiList = item.getInventoryDomainBillOfMaterialList();
        for (InventoryBillOfMaterialItem iBomi : iBomiList) {
            if (iBomi.isOptional()) {
                if (iBomi.getState().equals(InventoryBillOfMaterialItemStates.unspecifiedOptional.getValue())) {
                    return true;
                }
            }
        }
        return false;
    }

    private void clearSelectedOptionalElementsIfNeeded() {
        if (showOptionalPartsInBom == false && selectedItemBOMTreeNode != null) {
            InventoryBillOfMaterialItem selectedBOM = (InventoryBillOfMaterialItem) selectedItemBOMTreeNode.getData();
            if (selectedBOM.isOptional()
                    && selectedBOM.getState().equals(InventoryBillOfMaterialItemStates.unspecifiedOptional.getValue())) {
                selectedItemBOMTreeNode.setSelected(false);
                selectedItemBOMTreeNode = null;
            }
        }
    }

    public boolean isShowOptionalPartsInBom() {
        return showOptionalPartsInBom;
    }

    public boolean isBOMInventoryItemElementInDB(InventoryBillOfMaterialItem bomItem) {
        ItemElement inventoryItemElement = bomItem.getInventoryItemElement();
        if (inventoryItemElement != null) {
            Integer itemElementId = inventoryItemElement.getId();
            return itemElementId != null;
        }
        return false;
    }

    public void changeBillOfMaterialsState(InventoryBillOfMaterialItem bomItem, String previousState) {
        // Update type of selected tree node. 
        selectedItemBOMTreeNode.setType(bomItem.getState());

        if (!previousState.equals(bomItem.getState())) {
            if (previousState.equals(InventoryBillOfMaterialItemStates.newItem.getValue())) {
                ItemDomainInventory newItem = bomItem.getInventoryItem();

                // The current item will not be defined. it has no children.                 
                selectedItemBOMTreeNode.getChildren().clear();

                bomItem.setInventoryItem(null);

                ItemDomainCatalog catalogItem = bomItem.getCatalogItem();
                if (catalogItem.getFullItemElementList().size() > 1) {
                    // Assembly may have optionals
                    currentItemBOMTreeHasOptionalItems = null;
                }

                if (newItem != null) {
                    for (int i = 0; i < newItemsToAdd.size(); i++) {
                        if (newItemsToAdd.get(i) == newItem) {
                            newItemsToAdd.remove(i);
                            break;
                        }
                    }
                }
            } else if (InventoryBillOfMaterialItemStates.newItem.getValue().equals(bomItem.getState())) {
                ItemElement catalogItemElement = bomItem.getCatalogItemElement();
                ItemDomainCatalog catalogItem = (ItemDomainCatalog) catalogItemElement.getContainedItem();

                ItemDomainInventory newInventoryItem = createEntityInstance();
                newItemsToAdd.add(newInventoryItem);

                newInventoryItem.setDerivedFromItem(catalogItem);
                InventoryBillOfMaterialItem.setBillOfMaterialsListForItem(newInventoryItem, bomItem);

                bomItem.setInventoryItem(newInventoryItem);

                // The tree needs to be updated.
                addNewChildrenToCurrentSelection();

                if (catalogItem.getFullItemElementList().size() > 1) {
                    // Assembly may have optionals
                    currentItemBOMTreeHasOptionalItems = null;
                }
            }
        }
    }

    public void updatePermissionOnAllNewPartsIfNeeded() {
        if (isApplyPermissionToAllNewPartsForCurrent()) {
            for (ItemDomainInventory item : newItemsToAdd) {
                setPermissionsForItemToCurrentItem(item);
            }
        }
    }

    public boolean isApplyPermissionToAllNewPartsForCurrent() {
        if (getCurrent().getContainedInBOM() != null) {
            return getCurrent().getContainedInBOM().isApplyPermissionToAllNewParts();
        }
        return false;
    }

    private void setPermissionsForItemToCurrentItem(ItemDomainInventory inventoryItem) {
        if (inventoryItem != getCurrent()) {
            // Set the permissions to equal. 
            EntityInfo entityInfo = getCurrent().getEntityInfo();
            inventoryItem.getEntityInfo().setOwnerUser(entityInfo.getOwnerUser());
            inventoryItem.getEntityInfo().setOwnerUserGroup(entityInfo.getOwnerUserGroup());
            inventoryItem.getEntityInfo().setIsGroupWriteable(entityInfo.getIsGroupWriteable());
        }
    }

    public List<ItemDomainInventory> getNewItemsToAdd() {
        return newItemsToAdd;
    }

    @Override
    public String getItemElementContainedItemText(ItemElement instanceItemElement) {
        if (instanceItemElement.getContainedItem() == null) {
            if (instanceItemElement.getDerivedFromItemElement().getContainedItem() != null) {
                return "No instance of " + instanceItemElement.getDerivedFromItemElement().getContainedItem().getName() + " defined";
            } else {
                return "Catalog item: " + instanceItemElement.getDerivedFromItemElement().getParentItem().getName() + " has no defined item.";
            }
        }

        ItemDomainInventory containedItem = (ItemDomainInventory) instanceItemElement.getContainedItem();

        return getItemDisplayString(containedItem);
    }

    public boolean isCurrentHasPartsToDisplay() {
        if (getCurrent().getInventoryDomainBillOfMaterialList() != null) {
            return getCurrent().getInventoryDomainBillOfMaterialList().isEmpty() == false;
        }
        return false;
    }

    @Override
    public void prepareEntityInsert(ItemDomainInventory item) throws CdbException {
        if (item.getDerivedFromItem() == null) {
            throw new CdbException("Please specify " + getDerivedFromItemTitle());
        }
        
        // Restart the element list if an insert failed previously
        ItemElement itemSelfElement = item.getSelfElement();
        item.getFullItemElementList().clear();
        item.getFullItemElementList().add(itemSelfElement); 
        
        if (newItemsToAdd != null) {
            // Clear new item elements for new items. In case a previous insert failed. 
            for (ItemDomainInventory itemToAdd : newItemsToAdd) {
                if (isItemExistInDb(itemToAdd) == false) {
                    //Make sure newest version of display list is fetched.
                    ItemElement selfElement = itemToAdd.getSelfElement();
                    itemToAdd.getFullItemElementList().clear();
                    itemToAdd.getFullItemElementList().add(selfElement);
                    //Make sure display list is updated to reflect changes. 
                    item.resetItemElementDisplayList();
                }
            }
        }
        clearItemElementsForItem(item);
        updatePermissionOnAllNewPartsIfNeeded();
        addItemElementsFromBillOfMaterials(item);

        super.prepareEntityInsert(item);
        checkNewItemsToAdd();
        
    }

    private void clearItemElementsForItem(ItemDomainInventory item) {
        //Make sure newest version of display list is fetched.
        //Item should be updated using addItemElementsFromBillOfMaterials.
        ItemElement selfElement = item.getSelfElement();
        item.getFullItemElementList().clear();
        item.getFullItemElementList().add(selfElement);
        //Make sure display list is updated to reflect changes. 
        item.resetItemElementDisplayList();
    }

    private void checkNewItemsToAdd() throws CdbException {
        ItemDomainInventory item = getCurrent();
        if (newItemsToAdd != null && !newItemsToAdd.isEmpty()) {
            for (ItemDomainInventory newItem : newItemsToAdd) {
                // item is checked by default. 
                if (item != newItem) {
                    checkItem(newItem);
                }
                performPrepareEntityInsertUpdate(newItem);
            }
            // Cross check the nonadded items. 
            checkUniquenessBetweenNewItemsToAdd();
        }
    }

    public String getInventoryItemElementDisplayString(ItemElement itemElement) {
        if (itemElement != null) {
            if (itemElement.getContainedItem() != null) {
                ItemDomainInventory inventoryItem = (ItemDomainInventory) itemElement.getContainedItem();
                return getItemDisplayString(inventoryItem);
            }

            ItemDomainCatalog catalogItem = getCatalogItemForInventoryItemElement(itemElement);
            if (catalogItem != null) {
                return catalogItem.getName() + "- [ ]";
            } else {
                return "Undefined Part: " + itemElement.getDerivedFromItemElement().getName();
            }
        }
        return null;
    }

    public ItemDomainCatalog getCatalogItemForInventoryItemElement(ItemElement inventoryItemElement) {
        if (inventoryItemElement != null) {
            ItemElement derivedFromItemElement = inventoryItemElement.getDerivedFromItemElement();
            if (derivedFromItemElement.getContainedItem() != null) {
                return (ItemDomainCatalog) derivedFromItemElement.getContainedItem();
            }
        }
        return null;
    }

    private void checkUniquenessBetweenNewItemsToAdd() throws CdbException {
        for (int i = 0; i < newItemsToAdd.size(); i++) {
            for (int j = newItemsToAdd.size() - 1; j > -1; j--) {
                if (i == j) {
                    break;
                }
                ItemDomainInventory itemA = newItemsToAdd.get(i);
                ItemDomainInventory itemB = newItemsToAdd.get(j);

                String itemCompareString = itemA.getContainedInBOM().toString() + " and " + itemB.getContainedInBOM().toString();

                if (itemA.getQrId() != null && itemB.getQrId() != null) {
                    if (itemA.getQrId().equals(itemB.getQrId())) {
                        throw new CdbException(itemCompareString + " have QrId: " + itemA.getQrIdDisplay());
                    }
                }

                if (itemA.getDerivedFromItem() == itemB.getDerivedFromItem()) {
                    if (itemA.getItemIdentifier1().equals(itemB.getItemIdentifier1())
                            && itemA.getName().equals(itemB.getName())) {
                        throw new CdbException(itemCompareString + " have same combination of "
                                + getItemIdentifier1Title() + " and " + getNameTitle());
                    }
                }
            }
        }

    }

    @Override
    public boolean isShowCloneCreateItemElementsPlaceholdersOption() {
        // Item elements should match the assembly. User has no control over that.
        return false;
    }

    @Override
    public String prepareCloneForItemToClone() {
        // Item elements should match the assembly. User has no control over that.
        cloneCreateItemElementPlaceholders = true;
        newItemsToAdd = null;

        return super.prepareCloneForItemToClone();
    }

    @Override
    public ItemElementConstraintInformation loadItemElementConstraintInformation(ItemElement itemElement) {
        return new InventoryItemElementConstraintInformation(itemElement);
    } 

    @Override
    public String getPrimaryImageValueForItem(Item item) {
        String result = super.getPrimaryImageValueForItem(item); 
        if (result.equals("")) {
            Item catalogItem = item.getDerivedFromItem();
            if (catalogItem != null) {
                return super.getPrimaryImageValueForItem(catalogItem);
            }
        }
        return result; 
    }

    /**
     * Counts new items that will be added for a certain catalog item.
     *
     * @param catalogItem
     * @return count
     */
    public int getNewItemCount(ItemDomainCatalog catalogItem) {
        int count = 0;
        for (ItemDomainInventory item : newItemsToAdd) {
            if (item.getDerivedFromItem() == catalogItem) {
                count++;
            }
        }
        if (getCurrent().getDerivedFromItem() == catalogItem) {
            count++;
        }
        return count;
    }

    @Override
    public void prepareEntityUpdate(ItemDomainInventory item) throws CdbException {        
        checkNewItemsToAdd();       
        addItemElementsFromBillOfMaterials(item);        
        super.prepareEntityUpdate(item);        
    }        

    @Override
    public String getCurrentEntityInstanceName() {
        if (getCurrent() != null) {
            return getCurrent().toString();
        }
        return "";
    }

    public boolean getIsCurrentItemHaveConnectors() {
        Item item = getCurrent();
        if (item != null) {
            List<ItemConnector> itemConnectorList = item.getItemConnectorList();
            if (itemConnectorList != null && !itemConnectorList.isEmpty()) {
                return true;
            }

            Item catalogItem = item.getDerivedFromItem();
            itemConnectorList = catalogItem.getItemConnectorList();

            if (itemConnectorList != null && !itemConnectorList.isEmpty()) {
                return true;
            }
        }

        return false;
    }

    @Override
    protected DomainImportInfo initializeDomainImportInfo() {
        
        List<ImportFormatInfo> formatInfo = new ArrayList<>();
        formatInfo.add(new ImportFormatInfo("Basic Inventory Format", ImportHelperInventory.class));
        
        String completionUrl = "/views/itemDomainInventory/list?faces-redirect=true";
        
        return new DomainImportInfo(formatInfo, completionUrl);
    }
    
    @Override
    public String getEntityTypeName() {
        return "componentInstance";
    }

    @Override
    public String getDisplayEntityTypeName() {
        return "Inventory Item";
    }

    @Override
    public String getDefaultDomainName() {
        return DEFAULT_DOMAIN_NAME;
    }

    @Override
    public String getDerivedFromItemTitle() {
        return "Catalog Item";
    }

    @Override
    public boolean getEntityDisplayItemElements() {
        return true;
    }

    @Override
    public boolean getEntityDisplayItemMemberships() {
        return true;
    }

    @Override
    public String getDefaultDomainDerivedFromDomainName() {
        return DEFAULT_DOMAIN_DERIVED_FROM_ITEM_DOMAIN_NAME;
    }

    @Override
    public boolean entityCanBeCreatedByUsers() {
        return true;
    }
}<|MERGE_RESOLUTION|>--- conflicted
+++ resolved
@@ -32,10 +32,6 @@
 import gov.anl.aps.cdb.portal.model.db.entities.ItemElement;
 import gov.anl.aps.cdb.portal.model.db.entities.ItemElementRelationship;
 import gov.anl.aps.cdb.portal.model.db.entities.ItemProject;
-<<<<<<< HEAD
-import gov.anl.aps.cdb.portal.model.db.entities.ListTbl;
-=======
->>>>>>> a5930c71
 import gov.anl.aps.cdb.portal.model.db.entities.PropertyValue;
 import gov.anl.aps.cdb.portal.model.db.entities.RelationshipType;
 import gov.anl.aps.cdb.portal.utilities.SessionUtility;
@@ -178,49 +174,12 @@
         
         return info;
     }
-<<<<<<< HEAD
             
     @Override
     protected String generatePaddedUnitName(int itemNumber) {
         return ItemDomainInventory.generatePaddedUnitName(itemNumber);
     }
 
-    @Override
-    public void createListDataModel() {
-        List<Item> inventory = (List<Item>)(List<?>)getEntityDbFacade().findAll();
-        List<Item> findAll = (List<Item>)(List<?>)itemDomainMachineDesignFacade.getTopLevelMachineDesignInventory();
-        inventory.addAll(findAll);
-        listDataModel = new ListDataModel(inventory);               
-    }
-
-    @Override
-    public ListDataModel createFavoritesListDataModel() {
-        List<Item> favoriteItems = (List<Item>)(List<?>)getFavoriteItems();
-        
-        ListTbl favoritesList = getFavoritesList();
-        List<ItemDomainMachineDesign> favoriteMachineDesignInventory = itemDomainMachineDesignFacade.getMachineDesignInventoryInList(favoritesList);
-        
-        favoriteItems.addAll(favoriteMachineDesignInventory); 
-        
-        return new ListDataModel(favoriteItems); 
-    }
-
-    public List<SelectItem> getDomainFilterOptions() {
-        if (domainFilterOptions == null) {           
-            domainFilterOptions = new ArrayList();
-            
-            String inventoryName = ItemDomainName.inventory.getValue();
-            String machingeDesignName = ItemDomainName.machineDesign.getValue();
-            
-            domainFilterOptions.add(new SelectItem("", "Select"));
-            domainFilterOptions.add(new SelectItem(inventoryName));
-            domainFilterOptions.add(new SelectItem(machingeDesignName)); 
-        }
-        return domainFilterOptions;
-    }
-=======
->>>>>>> a5930c71
-    
     @Override
     protected void loadEJBResourcesManually() {
         super.loadEJBResourcesManually(); 
