/*
 * Copyright (c) UChicago Argonne, LLC. All rights reserved.
 * See LICENSE file.
 */
package gov.anl.aps.cdb.portal.view.objects;

import gov.anl.aps.cdb.common.utilities.ObjectUtility;
import gov.anl.aps.cdb.portal.constants.InventoryBillOfMaterialItemStates;
import gov.anl.aps.cdb.portal.controllers.ItemDomainInventoryController;
import gov.anl.aps.cdb.portal.controllers.ItemElementController;
import gov.anl.aps.cdb.portal.model.db.entities.ItemDomainCatalog;
import gov.anl.aps.cdb.portal.model.db.entities.ItemDomainInventory;
import gov.anl.aps.cdb.portal.model.db.entities.ItemElement;
import gov.anl.aps.cdb.portal.model.db.entities.ItemProject;
import java.util.ArrayList;
import java.util.List;
import javax.faces.model.DataModel;
import javax.faces.model.ListDataModel;

/**
 * The purpose of this class is to store information required to create an
 * assembly inventory item.
 */
public class InventoryBillOfMaterialItem {

    // Defined as a constant in InventoryBillOfMaterialItemStates
    protected String state = null;

    // new item to be linked to placeholder (Item Element of instance).
    protected ItemDomainInventory inventoryItem = null;

    protected ItemDomainInventory prevInventoryItem = null;

    // a reference to the parent item instance which includes this as a bom item.
    protected ItemDomainInventory parentItemInstance = null;

    // The catalog item that will be used to create the intventory item. 
    protected ItemElement catalogItemElement = null;
    
    protected ItemElement inventoryItemElement = null; 

    // an event needs to be processon state change. SelectOneButton does not support this.
    protected ItemDomainInventoryController itemDomainInventoryController = null;

    protected boolean applyPermissionToAllNewParts = false;

    private ItemDomainCatalog catalogItem = null;

    protected DataModel existingInventoryItemSelectDataModel = null;
    
    protected Boolean simpleView = null; 

    public Boolean getSimpleView() {
        if (simpleView == null) {
            simpleView = ItemElementController.getInstance().getSettingObject().getGlobalDisplayItemElementSimpleView(); 
        }
        return simpleView;
    }
    
    public InventoryBillOfMaterialItem(ItemElement catalogItemElement, ItemDomainInventory parentItemInstance) {        
        loadItemDomainInventoryController();
        ItemElement inventoryItemElement = null;
        if (itemDomainInventoryController.isItemExistInDb(parentItemInstance)) {
            for (ItemElement inventoryElement : parentItemInstance.getFullItemElementList()) {
                if (inventoryElement.getDerivedFromItemElement() != null) {
                    if (inventoryElement.getDerivedFromItemElement() == catalogItemElement) {
                        inventoryItemElement = inventoryElement;
                        break;
                    }
                }
            }
        }

        if (inventoryItemElement != null) {
            if (inventoryItemElement.getContainedItem() != null) {
                inventoryItem = (ItemDomainInventory) inventoryItemElement.getContainedItem();
                if (itemDomainInventoryController.isItemExistInDb(inventoryItem)) {
                    this.state = InventoryBillOfMaterialItemStates.existingItem.getValue();
                    // No need to display bom for built part. 
                    inventoryItem.setInventoryDomainBillOfMaterialList(null);
                } else {
                    this.state = InventoryBillOfMaterialItemStates.newItem.getValue();
                }
            } else {
                this.state = InventoryBillOfMaterialItemStates.placeholder.getValue();
            }
        } else {
            if (catalogItemElement.getIsRequired()) {
                this.state = InventoryBillOfMaterialItemStates.placeholder.getValue();
            } else {
                this.state = InventoryBillOfMaterialItemStates.unspecifiedOptional.getValue(); 
            }
        }

        this.catalogItemElement = catalogItemElement;
        this.parentItemInstance = parentItemInstance;
    }

    public InventoryBillOfMaterialItem(ItemDomainInventory inventoryItem) {
        this.loadItemDomainInventoryController();
        if (itemDomainInventoryController.isItemExistInDb(inventoryItem)) {
            this.state = InventoryBillOfMaterialItemStates.existingItem.getValue();
        } else {
            this.state = InventoryBillOfMaterialItemStates.newItem.getValue();
        }
        this.inventoryItem = inventoryItem;

        // Set default tag
        setDefaultValuesForInventoryItem();
    }

    private void setDefaultValuesForInventoryItem() {
        setDefaultProject();
        setDefaultTag();
    }

    private void setDefaultProject() {
        if (inventoryItem != null) {
            ItemDomainCatalog catalogItem = getCatalogItem();
            if (catalogItem != null) {
                if (catalogItem.getItemProjectList() != null
                        & !catalogItem.getItemProjectList().isEmpty()) {
                    List<ItemProject> catalogItemProjectList = catalogItem.getItemProjectList();
                    inventoryItem.setItemProjectList(new ArrayList<>(catalogItemProjectList));
                }
            }
        }
    }

    private void setDefaultTag() {
        if (inventoryItem != null) {
            if (inventoryItem.getName() == null || inventoryItem.getName().isEmpty()) {
                this.loadItemDomainInventoryController();
                int newItemCount = itemDomainInventoryController.getNewItemCount(getCatalogItem());
                if (newItemCount > 0) {
                    // Remove this item from the count. 
                    newItemCount -= 1;
                }
                // Add one for user readability. No use of 0 for first item. 
                inventoryItem.setName("Unit: " + (getExistingInventoryItemSelectDataModel().getRowCount() + newItemCount + 1) + "");
            }
        }
    }

    public String getState() {
        return state;
    }

    public void setState(String state) {
        String prevState = this.state;

        // Chache prev inventory item. 
        if (prevState.equals(state) == false) {
            if (state.equals(InventoryBillOfMaterialItemStates.newItem.getValue())) {
                prevInventoryItem = inventoryItem;
            }
        }

        this.state = state;
        this.loadItemDomainInventoryController();
        itemDomainInventoryController.changeBillOfMaterialsState(this, prevState);

        // Restore prev inventory item.
        if (prevState.equals(state) == false) {
            if (state.equals(InventoryBillOfMaterialItemStates.unspecifiedOptional.getValue())) {
                inventoryItem = null; 
                prevInventoryItem = null; 
            } else if (prevState.equals(InventoryBillOfMaterialItemStates.newItem.getValue())) {
                inventoryItem = prevInventoryItem;
            }
        }

    }

    public String getStateSelection() {
        if (!state.equals(InventoryBillOfMaterialItemStates.newItem.getValue())) {
            return InventoryBillOfMaterialItemStates.existingItem.getValue();
        } else {
            return state;
        }
    }

    public void setStateSelection(String state) {
        if (!state.equals(InventoryBillOfMaterialItemStates.newItem.getValue())) {
            setState(state);
            updateStateBasedOnCurrentInventoryItem();
        } else {
            setState(state);
        }
    }

    public void loadItemDomainInventoryController() {
        if (itemDomainInventoryController == null) {
<<<<<<< HEAD
            itemDomainInventoryController = ItemDomainInventoryController.getInstance(); 
=======
            itemDomainInventoryController = ItemDomainInventoryController.getInstance();
>>>>>>> b2a6f14b
        }
    }

    public ItemDomainCatalog getCatalogItem() {
        if (catalogItem == null) {
            if (catalogItemElement == null) {
                if (inventoryItem != null) {
                    catalogItem = inventoryItem.getCatalogItem();
                }
            } else {
                catalogItem = (ItemDomainCatalog) catalogItemElement.getContainedItem();
            }
        }
        return catalogItem;
    }

    public ItemElement getCatalogItemElement() {
        return catalogItemElement;
    }

    public void setCatalogItemElement(ItemElement catalogItemElement) {
        this.catalogItemElement = catalogItemElement;
    }

    public ItemElement getInventoryItemElement() {
        if (inventoryItemElement == null) {
            if (parentItemInstance != null && parentItemInstance.getFullItemElementList() != null) {
                for (ItemElement inventoryItemElementItr : parentItemInstance.getFullItemElementList()) {
                    ItemElement catalogItemElementItr = inventoryItemElementItr.getDerivedFromItemElement(); 
                    if (ObjectUtility.equals(catalogItemElementItr, this.catalogItemElement)) {
                        this.inventoryItemElement = inventoryItemElementItr; 
                    }
                }
            }
        }
        return inventoryItemElement;
    }

    // Creates a bill of materials list based on the catalog item and assigns it to the instance item. 
    public static void setBillOfMaterialsListForItem(ItemDomainInventory parentItemInstance, InventoryBillOfMaterialItem containedInBOM) {
        if (parentItemInstance.getInventoryDomainBillOfMaterialList() == null) {
            List<ItemElement> catalogItemElementList = parentItemInstance.getDerivedFromItem().getItemElementDisplayList();

            if (containedInBOM != null) {
                parentItemInstance.setContainedInBOM(containedInBOM);
            }

            List<InventoryBillOfMaterialItem> iBillOfMaterialsList = new ArrayList<>();

            for (ItemElement catalogItemElement : catalogItemElementList) {              
                InventoryBillOfMaterialItem iBillOfMaterials = new InventoryBillOfMaterialItem(catalogItemElement, parentItemInstance);
                
                iBillOfMaterialsList.add(iBillOfMaterials);
            }

            parentItemInstance.setInventoryDomainBillOfMaterialList(iBillOfMaterialsList);
        }
    }

    public boolean isOptional() {
        if (catalogItemElement != null) {
            return catalogItemElement.getIsRequired() == false;
        }
        return false; 
    }

    public boolean isApplyPermissionToAllNewParts() {
        return applyPermissionToAllNewParts;
    }

    public void setApplyPermissionToAllNewParts(boolean applyPermissionToAllNewParts) {
        this.applyPermissionToAllNewParts = applyPermissionToAllNewParts;
    }

    public ItemDomainInventory getParentItemInstance() {
        return parentItemInstance;
    }

    public ItemDomainInventory getInventoryItem() {
        return inventoryItem;
    }
    
    public void setInventoryItem(ItemDomainInventory inventoryItem) {
        this.inventoryItem = inventoryItem;
        //Set default tag
        if (inventoryItem != null) {
            if (inventoryItem.getId() == null) {
                setDefaultValuesForInventoryItem();
            }
        }
        updateStateBasedOnCurrentInventoryItem();
    }

    private void updateStateBasedOnCurrentInventoryItem() {
        if (inventoryItem == null) {
            if (state.equals(InventoryBillOfMaterialItemStates.unspecifiedOptional.getValue())) {
                return;
            }
            setState(InventoryBillOfMaterialItemStates.placeholder.toString());
        } else {
            loadItemDomainInventoryController();
            if (itemDomainInventoryController.isItemExistInDb(inventoryItem)) {
                setState(InventoryBillOfMaterialItemStates.existingItem.toString());
            } else {
                setState(InventoryBillOfMaterialItemStates.newItem.toString());
            }
        }
    }

    public boolean isPartItem() {
        return this.catalogItemElement != null;
    }

    public boolean isRootItem() {
        return !isPartItem();
    }

    public boolean hasCatalogItem() {
        return getCatalogItem() != null;
    }

    public DataModel getExistingInventoryItemSelectDataModel() {
        if (existingInventoryItemSelectDataModel == null) {
            if (getCatalogItem() != null) {
                List<ItemDomainInventory> ItemInventoryItemList = getCatalogItem().getInventoryItemList();
                // Copy list to not update actual derived from item list. 
                List<ItemDomainInventory> inventoryItemList = new ArrayList<>(ItemInventoryItemList);
                if (inventoryItem != null) {
                    loadItemDomainInventoryController();
                    if (itemDomainInventoryController.isItemExistInDb(inventoryItem) == false) {
                        if (inventoryItemList.contains(inventoryItem)) {
                            // Remove since it is not yet existing. 
                            inventoryItemList.remove(inventoryItem);
                        }
                    }
                }
                existingInventoryItemSelectDataModel = new ListDataModel(inventoryItemList);
            }
        }

        return existingInventoryItemSelectDataModel;
    }

    public int getExistingInventoryItemCountExistingItems() {
        DataModel itemListDataModel = getExistingInventoryItemSelectDataModel();
        if (itemListDataModel != null) {
            return itemListDataModel.getRowCount();
        }

        return 0;
    }

    public void setExistingInventoryItemSelectDataModel(DataModel existingInventoryItemSelectDataModel) {
        this.existingInventoryItemSelectDataModel = existingInventoryItemSelectDataModel;
    }

    @Override
    public String toString() {
        String response = "";
        if (isRootItem()) {
            // Root Item
            response += inventoryItem.getDerivedFromItem().getName();
        } else {
            // Part of root item.
            if (getSimpleView()) {
                ItemDomainCatalog catalogItem = (ItemDomainCatalog) catalogItemElement.getContainedItem();  
                if (catalogItem != null) {
                    response += catalogItem.getName(); 
                } else {
                    response += catalogItemElement.getName();
                }
            } else {
                response += catalogItemElement.getName();
            }
        }

        // Add simple attributes specified by user. 
        if (inventoryItem != null) {
            // Tag
            if (inventoryItem.getName() != null && !inventoryItem.getName().isEmpty()) {
                response += " - [" + inventoryItem.getName() + "]";
            }
        } else {
            response += " - [ ]";
        }

        return response;
    }

}<|MERGE_RESOLUTION|>--- conflicted
+++ resolved
@@ -191,11 +191,7 @@
 
     public void loadItemDomainInventoryController() {
         if (itemDomainInventoryController == null) {
-<<<<<<< HEAD
-            itemDomainInventoryController = ItemDomainInventoryController.getInstance(); 
-=======
             itemDomainInventoryController = ItemDomainInventoryController.getInstance();
->>>>>>> b2a6f14b
         }
     }
 
