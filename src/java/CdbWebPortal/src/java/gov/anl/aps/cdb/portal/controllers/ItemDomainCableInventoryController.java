--- conflicted
+++ resolved
@@ -79,13 +79,6 @@
     @Override
     public ItemDomainCableInventory createEntityInstance() {
         ItemDomainCableInventory item = super.createEntityInstance();
-<<<<<<< HEAD
-=======
-        setCurrent(item);
-        
-        ItemStatusUtility.updateDefaultStatusProperty(item, this); 
-        
->>>>>>> 0a839f38
         return item;
     }
 
