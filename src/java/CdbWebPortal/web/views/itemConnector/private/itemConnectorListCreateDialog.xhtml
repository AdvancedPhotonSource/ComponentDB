--- conflicted
+++ resolved
@@ -34,13 +34,8 @@
                              oncomplete="PF('#{entityTypeName}#{itemConnectorEntityTypeName}AddDialogWidget').hide()"
                              icon="fa fa-save"
                              update="#{itemConnectorEntityTypeName}ListDataTable"
-<<<<<<< HEAD
-                             action="#{itemConnectorController.createWithoutRedirect()}"/>
+                             action="#{entityController.saveItemConnectorDialog()}"/>
             <p:commandButton label="Cancel" icon="fa fa-close"
-=======
-                             action="#{entityController.saveItemConnectorDialog()}"/>
-            <p:commandButton label="Cancel" icon="ui-icon-arrowreturnthick-1-w"
->>>>>>> 8b6e00d4
                              value="Cancel"
                              update="#{itemConnectorEntityTypeName}ListDataTable"
                              oncomplete="PF('#{entityTypeName}#{itemConnectorEntityTypeName}AddDialogWidget').hide()"
