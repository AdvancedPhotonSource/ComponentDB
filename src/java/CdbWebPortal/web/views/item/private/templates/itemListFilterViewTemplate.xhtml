<?xml version="1.0" encoding="UTF-8" ?>
<!--
Copyright (c) UChicago Argonne, LLC. All rights reserved.
See LICENSE file.
-->
<!DOCTYPE html PUBLIC "-//W3C//DTD XHTML 1.0 Transitional//EN" "http://www.w3.org/TR/xhtml1/DTD/xhtml1-transitional.dtd">
<ui:composition xmlns="http://www.w3.org/1999/xhtml"
                xmlns:ui="http://java.sun.com/jsf/facelets"
                xmlns:p="http://primefaces.org/ui"
                xmlns:f="http://xmlns.jcp.org/jsf/core"
                template="itemListFilterViewTemplateBase.xhtml"
                xmlns:h="http://xmlns.jcp.org/jsf/html">  

    <ui:define name="resultsDataTable">
        <p:dataTable value="#{filterViewListDataModel}"
                     var="filterViewItemResultObject"
                     id="filterViewDatatable"
                     rowKey="#{filterViewItemResultObject.viewUUID}"
                     sortMode="single"
                     stripedRows="true"
                     paginator="true"
                     rows="20">
            <ui:param name="itemListObject" value="#{filterViewItemResultObject.itemObject}"/>
            <p:column headerText="Assy" styleClass="narrowColumn">
                <p:rowToggler rendered="#{filterViewItemResultObject.displayExpansion}" />
            </p:column>
            <ui:insert name="itemFilterViewListObject">
                <ui:include src="../itemListFilterViewObject.xhtml" />
            </ui:insert>
            <p:rowExpansion styleClass="defaultBackground">
                <ui:repeat value="#{filterViewItemResultObject.filterViewExpansionList}"
                           var="resultExpansionObject">
                    <p:panel header="#{resultExpansionObject.headerTitle}">
                        <f:facet name="header">
                            <p:commandButton id="itemFilterViewRowExpansionToggler" 
                                             type="button" icon="fa fa-columns" style="float:right" />
                            <p:columnToggler datasource="itemFilterViewRowExpansion" trigger="itemFilterViewRowExpansionToggler" />
                        </f:facet>

                        <p:treeTable id="itemFilterViewRowExpansion"
                                     value="#{resultExpansionObject.rootTreeNode}"
<<<<<<< HEAD
                                     var="itemElementTreeNode">
                            
                            <ui:param name="itemTreeNode"
                                      value="#{itemElementTreeNode.containedItem}"/> 
                            
=======
                                     var="itemTreeNode">                                    

>>>>>>> 40163df4
                            <ui:insert name="partItemElementReference">
                                <ui:param name="itemElementObject"
                                          value="#{itemElementTreeNode}"/> 
                            </ui:insert>

                            <p:column headerText="Part Name" >                                
                                <h:outputText value="#{itemElementObject.name}" /> 
                            </p:column>

                            <p:column headerText="Part Description">
                                <h:outputText value="#{itemElementObject.description}" /> 
                            </p:column>

                            <ui:insert name="itemFilterViewListTreeObject">
                                <ui:include src="../itemListFilterViewObject.xhtml" >
                                    <ui:param name="itemListObject"
                                              value="#{itemTreeNode}"/>
                                </ui:include>
                            </ui:insert>                                                                                             
                        </p:treeTable>
                    </p:panel>
                </ui:repeat>
            </p:rowExpansion>
        </p:dataTable>
    </ui:define>

</ui:composition><|MERGE_RESOLUTION|>--- conflicted
+++ resolved
@@ -39,16 +39,11 @@
 
                         <p:treeTable id="itemFilterViewRowExpansion"
                                      value="#{resultExpansionObject.rootTreeNode}"
-<<<<<<< HEAD
                                      var="itemElementTreeNode">
                             
                             <ui:param name="itemTreeNode"
                                       value="#{itemElementTreeNode.containedItem}"/> 
                             
-=======
-                                     var="itemTreeNode">                                    
-
->>>>>>> 40163df4
                             <ui:insert name="partItemElementReference">
                                 <ui:param name="itemElementObject"
                                           value="#{itemElementTreeNode}"/> 
