--- conflicted
+++ resolved
@@ -1012,15 +1012,12 @@
         <copyfiles files="${file.reference.dm-api-1.5.jar}" iftldtodir="${build.web.dir}/WEB-INF" todir="${dist.ear.dir}/lib"/>
         <copyfiles files="${file.reference.dm-base-1.5.jar}" iftldtodir="${build.web.dir}/WEB-INF" todir="${dist.ear.dir}/lib"/>
         <copyfiles files="${file.reference.fontbox-2.0.13.jar}" iftldtodir="${build.web.dir}/WEB-INF" todir="${dist.ear.dir}/lib"/>
-<<<<<<< HEAD
         <copyfiles files="${file.reference.poi-4.0.1.jar}" iftldtodir="${build.web.dir}/WEB-INF" todir="${dist.ear.dir}/lib"/>
-=======
         <copyfiles files="${file.reference.jackson-core-2.9.8.jar}" iftldtodir="${build.web.dir}/WEB-INF" todir="${dist.ear.dir}/lib"/>
         <copyfiles files="${file.reference.jackson-databind-2.9.8.jar}" iftldtodir="${build.web.dir}/WEB-INF" todir="${dist.ear.dir}/lib"/>
         <copyfiles files="${file.reference.jackson-annotations-2.9.8.jar}" iftldtodir="${build.web.dir}/WEB-INF" todir="${dist.ear.dir}/lib"/>
         <copyfiles files="${file.reference.jackson-jaxrs-json-provider-2.9.8.jar}" iftldtodir="${build.web.dir}/WEB-INF" todir="${dist.ear.dir}/lib"/>
         <copyfiles files="${file.reference.jersey-media-json-jackson-2.28.jar}" iftldtodir="${build.web.dir}/WEB-INF" todir="${dist.ear.dir}/lib"/>
->>>>>>> a5b212ad
         <mkdir dir="${build.web.dir}/META-INF"/>
         <manifest file="${build.web.dir}/META-INF/MANIFEST.MF" mode="update"/>
     </target>
@@ -1040,15 +1037,12 @@
         <copyfiles files="${file.reference.dm-api-1.5.jar}" todir="${build.web.dir}/WEB-INF/lib"/>
         <copyfiles files="${file.reference.dm-base-1.5.jar}" todir="${build.web.dir}/WEB-INF/lib"/>
         <copyfiles files="${file.reference.fontbox-2.0.13.jar}" todir="${build.web.dir}/WEB-INF/lib"/>
-<<<<<<< HEAD
         <copyfiles files="${file.reference.poi-4.0.1.jar}" todir="${build.web.dir}/WEB-INF/lib"/>
-=======
         <copyfiles files="${file.reference.jackson-core-2.9.8.jar}" todir="${build.web.dir}/WEB-INF/lib"/>
         <copyfiles files="${file.reference.jackson-databind-2.9.8.jar}" todir="${build.web.dir}/WEB-INF/lib"/>
         <copyfiles files="${file.reference.jackson-annotations-2.9.8.jar}" todir="${build.web.dir}/WEB-INF/lib"/>
         <copyfiles files="${file.reference.jackson-jaxrs-json-provider-2.9.8.jar}" todir="${build.web.dir}/WEB-INF/lib"/>
         <copyfiles files="${file.reference.jersey-media-json-jackson-2.28.jar}" todir="${build.web.dir}/WEB-INF/lib"/>
->>>>>>> a5b212ad
     </target>
     <target depends="init" if="dist.ear.dir" name="-clean-webinf-lib">
         <delete dir="${build.web.dir}/WEB-INF/lib"/>
